--- conflicted
+++ resolved
@@ -216,81 +216,6 @@
           endGroup
           startGroup "Translate Plonky3"
             cd third-party/Plonky3
-<<<<<<< HEAD
-            cp ../../rust-toolchain ./
-            # Add a line at the beginning of the file to enable its translation
-            # should we make a general preprocessing python script?
-            sed -i '1i#![feature(const_swap)]' util/src/lib.rs
-            cargo coq-of-rust
-            touch air/lib.rs
-            touch baby-bear/lib.rs
-            touch blake3/lib.rs
-            touch blake3-air/lib.rs
-            touch bn254-fr/lib.rs
-            touch challenger/lib.rs
-            touch circle/lib.rs
-            touch commit/lib.rs
-            touch dft/lib.rs
-            touch examples/lib.rs
-            touch field/lib.rs
-            touch field-testing/lib.rs
-            touch fri/lib.rs
-            touch goldilocks/lib.rs
-            touch interpolation/lib.rs
-            touch keccak/lib.rs
-            touch keccak-air/lib.rs
-            touch koala-bear/lib.rs
-            touch matrix/lib.rs
-            touch maybe-rayon/lib.rs
-            touch mds/lib.rs
-            touch merkle-tree/lib.rs
-            touch mersenne-31/lib.rs
-            touch monolith/lib.rs
-            touch monty-31/lib.rs
-            touch poseidon/lib.rs
-            touch poseidon2/lib.rs
-            touch poseidon2-air/lib.rs
-            touch rescue/lib.rs
-            touch sha256/lib.rs
-            touch symmetric/lib.rs
-            touch uni-stark/lib.rs
-            touch util/lib.rs
-            cargo coq-of-rust
-            rsync -rcv ./air/ ../../CoqOfRust/plonky3/air --include='src/*' --include='*.v' --include='*.rs' --exclude='*'
-            rsync -rcv ./baby-bear/ ../../CoqOfRust/plonky3/baby-bear --include='src/*' --include='*.v' --include='*.rs' --exclude='*'
-            rsync -rcv ./blake3/ ../../CoqOfRust/plonky3/blake3 --include='src/*' --include='*.v' --include='*.rs' --exclude='*'
-            rsync -rcv ./blake3-air/ ../../CoqOfRust/plonky3/blake3-air --include='src/*' --include='*.v' --include='*.rs' --exclude='*'
-            rsync -rcv ./bn254-fr/ ../../CoqOfRust/plonky3/bn254-fr --include='src/*' --include='*.v' --include='*.rs' --exclude='*'
-            rsync -rcv ./challenger/ ../../CoqOfRust/plonky3/challenger --include='src/*' --include='*.v' --include='*.rs' --exclude='*'
-            rsync -rcv ./circle/ ../../CoqOfRust/plonky3/circle --include='src/*' --include='*.v' --include='*.rs' --exclude='*'
-            rsync -rcv ./commit/ ../../CoqOfRust/plonky3/commit --include='src/*' --include='*.v' --include='*.rs' --exclude='*'
-            rsync -rcv ./dft/ ../../CoqOfRust/plonky3/dft --include='src/*' --include='*.v' --include='*.rs' --exclude='*'
-            rsync -rcv ./examples/ ../../CoqOfRust/plonky3/examples --include='src/*' --include='*.v' --include='*.rs' --exclude='*'
-            rsync -rcv ./field/ ../../CoqOfRust/plonky3/field --include='src/*' --include='*.v' --include='*.rs' --exclude='*'
-            rsync -rcv ./field-testing/ ../../CoqOfRust/plonky3/field-testing --include='src/*' --include='*.v' --include='*.rs' --exclude='*'
-            rsync -rcv ./fri/ ../../CoqOfRust/plonky3/fri --include='src/*' --include='*.v' --include='*.rs' --exclude='*'
-            rsync -rcv ./goldilocks/ ../../CoqOfRust/plonky3/goldilocks --include='src/*' --include='*.v' --include='*.rs' --exclude='*'
-            rsync -rcv ./interpolation/ ../../CoqOfRust/plonky3/interpolation --include='src/*' --include='*.v' --include='*.rs' --exclude='*'
-            rsync -rcv ./keccak/ ../../CoqOfRust/plonky3/keccak --include='src/*' --include='*.v' --include='*.rs' --exclude='*'
-            rsync -rcv ./keccak-air/ ../../CoqOfRust/plonky3/keccak-air --include='src/*' --include='*.v' --include='*.rs' --exclude='*'
-            rsync -rcv ./koala-bear/ ../../CoqOfRust/plonky3/koala-bear --include='src/*' --include='*.v' --include='*.rs' --exclude='*'
-            rsync -rcv ./matrix/ ../../CoqOfRust/plonky3/matrix --include='src/*' --include='*.v' --include='*.rs' --exclude='*'
-            rsync -rcv ./maybe-rayon/ ../../CoqOfRust/plonky3/maybe-rayon --include='src/*' --include='*.v' --include='*.rs' --exclude='*'
-            rsync -rcv ./mds/ ../../CoqOfRust/plonky3/mds --include='src/*' --include='*.v' --include='*.rs' --exclude='*'
-            rsync -rcv ./merkle-tree/ ../../CoqOfRust/plonky3/merkle-tree --include='src/*' --include='*.v' --include='*.rs' --exclude='*'
-            rsync -rcv ./mersenne-31/ ../../CoqOfRust/plonky3/mersenne-31 --include='src/*' --include='*.v' --include='*.rs' --exclude='*'
-            rsync -rcv ./monolith/ ../../CoqOfRust/plonky3/monolith --include='src/*' --include='*.v' --include='*.rs' --exclude='*'
-            rsync -rcv ./monty-31/ ../../CoqOfRust/plonky3/monty-31 --include='src/*' --include='*.v' --include='*.rs' --exclude='*'
-            rsync -rcv ./poseidon/ ../../CoqOfRust/plonky3/poseidon --include='src/*' --include='*.v' --include='*.rs' --exclude='*'
-            rsync -rcv ./poseidon2/ ../../CoqOfRust/plonky3/poseidon2 --include='src/*' --include='*.v' --include='*.rs' --exclude='*'
-            rsync -rcv ./poseidon2-air/ ../../CoqOfRust/plonky3/poseidon2-air --include='src/*' --include='*.v' --include='*.rs' --exclude='*'
-            rsync -rcv ./rescue/ ../../CoqOfRust/plonky3/rescue --include='src/*' --include='*.v' --include='*.rs' --exclude='*'
-            rsync -rcv ./sha256/ ../../CoqOfRust/plonky3/sha256 --include='src/*' --include='*.v' --include='*.rs' --exclude='*'
-            rsync -rcv ./symmetric/ ../../CoqOfRust/plonky3/symmetric --include='src/*' --include='*.v' --include='*.rs' --exclude='*'
-            rsync -rcv ./uni-stark/ ../../CoqOfRust/plonky3/uni-stark --include='src/*' --include='*.v' --include='*.rs' --exclude='*'
-            rsync -rcv ./util/ ../../CoqOfRust/plonky3/util --include='src/*' --include='*.v' --include='*.rs' --exclude='*'
-            cd ../..
-=======
             git checkout -- .
             cp ../../rust-toolchain ./
             # Add a line at the beginning of the file to enable its translation
@@ -312,7 +237,6 @@
             cd ../..
             # As there are differences on this file depending on the CPU features that are available
             rm CoqOfRust/plonky3/field/integers.v
->>>>>>> 6756ff85
           endGroup
           startGroup "Generate Rocq files from Python"
             cd CoqOfRust
