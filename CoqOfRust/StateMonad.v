--- conflicted
+++ resolved
@@ -141,11 +141,7 @@
 
 (* TODO: define for every (A : Set) in (Monad R A) *)
 (** the definition of a function representing the loop construction *)
-<<<<<<< HEAD
-Definition loop `{State.Trait} {R  : Set} (m : Monad R unit) : Monad R unit :=
-=======
 Definition loop `{State.Trait} {R : Set} (m : Monad R unit) : Monad R unit :=
->>>>>>> cd99f9f4
   fix F (fuel : nat) :=
     match fuel with
     | 0 => NonTermination
