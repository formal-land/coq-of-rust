Require Import CoqOfRust.CoqOfRust.

<<<<<<< HEAD
Import List.ListNotations.

Local Open Scope list.
 
=======
>>>>>>> d84ad3b4
Axiom IsTraitAssociatedType_eq :
  forall
    (trait_name : string)
    (trait_consts : list Value.t)
    (trait_tys : list Ty.t)
    (self_ty : Ty.t)
    (associated_type_name : string)
    (ty : Ty.t),
  IsTraitAssociatedType trait_name trait_consts trait_tys self_ty associated_type_name ty ->
  Ty.associated_in_trait trait_name trait_consts trait_tys self_ty associated_type_name = ty.

Class Link (A : Set) : Set := {
  Φ : Ty.t;
  φ : A -> Value.t;
}.
(* We make explicit the argument [A]. *)
Arguments Φ _ {_}.

Global Opaque φ.

Smpl Create of_ty.

Module OfTy.
  Inductive t (ty' : Ty.t) : Type :=
  | Make {A : Set} `{Link A} :
    ty' = Φ A ->
    t ty'.

  Definition get_Set {ty' : Ty.t} (x : t ty') : Set :=
    let '@Make _ A _ _ := x in
    A.

  Global Instance IsLink {ty' : Ty.t} (x : t ty') : Link (get_Set x).
  Proof.
    destruct x.
    assumption.
  Defined.

  Definition of_ty {A : Set} `{Link A} :
    t (Φ A).
  Proof.
    eapply Make with (A := A).
    reflexivity.
  Defined.
  Smpl Add apply of_ty : of_ty.
End OfTy.

Smpl Create of_value.
Smpl Add reflexivity : of_value.
(* Because some types contain constant parameters *)
Smpl Add smpl of_value : of_ty.

Module OfValue.
  Inductive t (value' : Value.t) : Type :=
  | Make {A : Set} `{Link A} (value : A) :
    value' = φ value ->
    t value'.

  Definition get_Set {value' : Value.t} (x : t value') : Set :=
    let '@Make _ A _ _ _ := x in
    A.

  Global Instance IsLink {value' : Value.t} (x : t value') : Link (get_Set x).
  Proof.
    destruct x.
    assumption.
  Defined.

  Definition get_value {value' : Value.t} (x : t value') : get_Set x :=
    let '@Make _ _ _ value _ := x in
    value.

  Definition of_value {A : Set} `{Link A} (value : A) :
    t (φ value).
  Proof.
    eapply Make with (value := value).
    reflexivity.
  Defined.
  Smpl Add apply of_value : of_value.

  Lemma get_value_of_value_eq {A : Set} `{Link A} (value : A) :
    get_value (of_value value) = value.
  Proof.
    reflexivity.
  Qed.

  Ltac rewrite_get_value_of_value_eq :=
    match goal with
    | |- context [ get_value (of_value _) ] =>
      rewrite get_value_of_value_eq
    end.

  Lemma value_of_value_eq (value : Value.t)
    (of_value : OfValue.t value) :
    value = φ (get_value of_value).
  Proof.
    destruct of_value.
    subst.
    reflexivity.
  Qed.
End OfValue.

(** Implementation of the primitive Rust operator for equality check *)
Module PrimitiveEq.
  Class Trait (A : Set) : Set := {
    eqb : A -> A -> bool;
  }.
End PrimitiveEq.

Module Bool.

  Global Instance IsLink : Link bool := {
    Φ := Ty.path "bool";
    φ b := Value.Bool b;
  }.

  Definition of_ty : OfTy.t (Ty.path "bool").
  Proof. eapply OfTy.Make with (A := bool); reflexivity. Defined.
  Smpl Add apply of_ty : of_ty.

  Lemma of_value_with (b : bool) :
    Value.Bool b = φ b.
  Proof. reflexivity. Qed.
  Smpl Add apply of_value_with : of_value.

  Definition of_value (b : bool) :
    OfValue.t (Value.Bool b).
  Proof.
    eapply OfValue.Make with (A := bool); smpl of_value.
  Defined.
  Smpl Add apply of_value : of_value.

  Global Instance IsPrimitiveEq : PrimitiveEq.Trait bool := {
    PrimitiveEq.eqb := Bool.eqb;
  }.
End Bool.

Module Integer.
  (** We distinguish the various forms of integers at this level. We will use plain [Z] integers in
      the simulations. *)
  Record t {kind : IntegerKind.t} : Set := {
    value : Z;
  }.
  Arguments t : clear implicits.

  Definition to_ty_path (kind : IntegerKind.t) : string :=
    match kind with
    | IntegerKind.I8 => "i8"
    | IntegerKind.I16 => "i16"
    | IntegerKind.I32 => "i32"
    | IntegerKind.I64 => "i64"
    | IntegerKind.I128 => "i128"
    | IntegerKind.Isize => "isize"
    | IntegerKind.U8 => "u8"
    | IntegerKind.U16 => "u16"
    | IntegerKind.U32 => "u32"
    | IntegerKind.U64 => "u64"
    | IntegerKind.U128 => "u128"
    | IntegerKind.Usize => "usize"
    end.

  Global Instance IsLink {kind : IntegerKind.t} : Link (t kind) := {
    Φ := Ty.path (to_ty_path kind);
    φ '{| value := value |} := Value.Integer kind value;
  }.

  Definition of_ty_i8 : OfTy.t (Ty.path "i8").
  Proof. eapply OfTy.Make with (A := t IntegerKind.I8); reflexivity. Defined.
  Smpl Add apply of_ty_i8 : of_ty.

  Definition of_ty_i16 : OfTy.t (Ty.path "i16").
  Proof. eapply OfTy.Make with (A := t IntegerKind.I16); reflexivity. Defined.
  Smpl Add apply of_ty_i16 : of_ty.

  Definition of_ty_i32 : OfTy.t (Ty.path "i32").
  Proof. eapply OfTy.Make with (A := t IntegerKind.I32); reflexivity. Defined.
  Smpl Add apply of_ty_i32 : of_ty.

  Definition of_ty_i64 : OfTy.t (Ty.path "i64").
  Proof. eapply OfTy.Make with (A := t IntegerKind.I64); reflexivity. Defined.
  Smpl Add apply of_ty_i64 : of_ty.

  Definition of_ty_i128 : OfTy.t (Ty.path "i128").
  Proof. eapply OfTy.Make with (A := t IntegerKind.I128); reflexivity. Defined.
  Smpl Add apply of_ty_i128 : of_ty.

  Definition of_ty_isize : OfTy.t (Ty.path "isize").
  Proof. eapply OfTy.Make with (A := t IntegerKind.Isize); reflexivity. Defined.
  Smpl Add apply of_ty_isize : of_ty.

  Definition of_ty_u8 : OfTy.t (Ty.path "u8").
  Proof. eapply OfTy.Make with (A := t IntegerKind.U8); reflexivity. Defined.
  Smpl Add apply of_ty_u8 : of_ty.

  Definition of_ty_u16 : OfTy.t (Ty.path "u16").
  Proof. eapply OfTy.Make with (A := t IntegerKind.U16); reflexivity. Defined.
  Smpl Add apply of_ty_u16 : of_ty.

  Definition of_ty_u32 : OfTy.t (Ty.path "u32").
  Proof. eapply OfTy.Make with (A := t IntegerKind.U32); reflexivity. Defined.
  Smpl Add apply of_ty_u32 : of_ty.

  Definition of_ty_u64 : OfTy.t (Ty.path "u64").
  Proof. eapply OfTy.Make with (A := t IntegerKind.U64); reflexivity. Defined.
  Smpl Add apply of_ty_u64 : of_ty.

  Definition of_ty_u128 : OfTy.t (Ty.path "u128").
  Proof. eapply OfTy.Make with (A := t IntegerKind.U128); reflexivity. Defined.
  Smpl Add apply of_ty_u128 : of_ty.

  Definition of_ty_usize : OfTy.t (Ty.path "usize").
  Proof. eapply OfTy.Make with (A := t IntegerKind.Usize); reflexivity. Defined.
  Smpl Add apply of_ty_usize : of_ty.

  Lemma of_value_with {kind : IntegerKind.t} (value : Z) :
    Value.Integer kind value = φ (Integer.Build_t kind value).
  Proof. reflexivity. Qed.
  Smpl Add apply of_value_with : of_value.

  Definition of_value {kind : IntegerKind.t} (value : Z) :
    OfValue.t (Value.Integer kind value).
  Proof. eapply OfValue.Make with (A := t kind); smpl of_value. Defined.
  Smpl Add apply of_value : of_value.

  Global Instance IsPrimitiveEq {kind : IntegerKind.t} : PrimitiveEq.Trait (t kind) := {
    PrimitiveEq.eqb x y := x.(value) =? y.(value);
  }.
End Integer.

(** ** Integer kinds for better readability *)
Module U8.
  Definition t : Set := Integer.t IntegerKind.U8.
End U8.

Module U16.
  Definition t : Set := Integer.t IntegerKind.U16.
End U16.

Module U32.
  Definition t : Set := Integer.t IntegerKind.U32.
End U32.

Module U64.
  Definition t : Set := Integer.t IntegerKind.U64.
End U64.

Module U128.
  Definition t : Set := Integer.t IntegerKind.U128.
End U128.

Module Usize.
  Definition t : Set := Integer.t IntegerKind.Usize.
End Usize.

Module I8.
  Definition t : Set := Integer.t IntegerKind.I8.
End I8.

Module I16.
  Definition t : Set := Integer.t IntegerKind.I16.
End I16.

Module I32.
  Definition t : Set := Integer.t IntegerKind.I32.
End I32.

Module I64.
  Definition t : Set := Integer.t IntegerKind.I64.
End I64.

Module I128.
  Definition t : Set := Integer.t IntegerKind.I128.
End I128.

Module Isize.
  Definition t : Set := Integer.t IntegerKind.Isize.
End Isize.

Module Char.
  Inductive t : Set :=
  | Make (c : Z).

  Global Instance IsLink : Link t := {
    Φ := Ty.path "char";
    φ '(Make c) := Value.UnicodeChar c;
  }.

  Definition of_ty : OfTy.t (Ty.path "char").
  Proof. eapply OfTy.Make with (A := t); reflexivity. Defined.
  Smpl Add apply of_ty : of_ty.
 
  Lemma of_value_with (c : Z) :
    Value.UnicodeChar c = φ (Char.Make c).
  Proof. reflexivity. Qed.
  Smpl Add apply of_value_with : of_value.
 
  Definition of_value (c : Z) :
    OfValue.t (Value.UnicodeChar c).
  Proof. eapply OfValue.Make with (A := t); smpl of_value. Defined.
  Smpl Add apply of_value : of_value.
End Char.
 
(** ** Tuples *)
Module Never.
  Global Instance IsLink : Link Empty_set := {
    Φ := Ty.path "never";
    φ x := match x with end;
  }.

  Lemma of_ty : OfTy.t (Ty.path "never").
  Proof. eapply OfTy.Make with (A := Empty_set); reflexivity. Defined.
  Smpl Add apply of_ty : of_ty.
End Never.
 
Module Unit.
  Global Instance IsLink : Link unit := {
    Φ := Ty.tuple [];
    φ 'tt := Value.Tuple [];
  }.

  Definition of_ty : OfTy.t (Ty.tuple []).
  Proof. eapply OfTy.Make with (A := unit); reflexivity. Defined.
  Smpl Add apply of_ty : of_ty.
 
  Lemma of_value_with :
    Value.Tuple [] = φ tt.
  Proof. reflexivity. Qed.
  Smpl Add apply of_value_with : of_value.
 
  Definition of_value :
    OfValue.t (Value.Tuple []).
  Proof. eapply OfValue.Make with (A := unit); smpl of_value. Defined.
  Smpl Add apply of_value : of_value.
End Unit.

Module Slice.
  Global Instance IsLink (A : Set) `{Link A} : Link (list A) := {
    Φ :=
      Ty.apply (Ty.path "slice") [] [ Φ A ];
    φ x :=
      Value.Array (List.map φ x);
  }.

  Definition of_ty {A' : Ty.t} (of_ty : OfTy.t A') :
    OfTy.t (Ty.apply (Ty.path "slice") [] [ A' ]).
  Proof. 
    destruct of_ty as [A].
    eapply OfTy.Make with (A := list A). 
    subst.
    reflexivity. 
  Defined.
  Smpl Add apply of_ty : of_ty.
End Slice.

Module Str.
  Global Instance IsLink : Link string := {
    Φ := Ty.path "str";
    φ x := Value.String x;
  }.

  Definition of_ty : OfTy.t (Ty.path "str").
  Proof. eapply OfTy.Make with (A := string); reflexivity. Defined.
  Smpl Add apply of_ty : of_ty.

  Lemma of_value_with (x : string) :
    Value.String x = φ x.
  Proof. reflexivity. Qed.
  Smpl Add apply of_value_with : of_value.

  Definition of_value (x : string) :
    OfValue.t (Value.String x).
  Proof. eapply OfValue.Make with (A := string); smpl of_value. Defined.
  Smpl Add apply of_value : of_value.
End Str.

(** A general type for references. Can be used for mutable or non-mutable references, as well as
    for unsafe pointers (we assume that the `unsafe` code is safe). *)
Module Ref.
  Module Core.
    Inductive t (A : Set) `{Link A} : Set :=
    | Immediate (value : A)
    | Mutable {Address Big_A : Set}
      (address : Address)
      (path : Pointer.Path.t)
      (big_to_value : Big_A -> Value.t)
      (projection : Big_A -> option A)
      (injection : Big_A -> A -> option Big_A).
    Arguments Immediate {_ _}.
    Arguments Mutable {_ _ _ _}.

    Definition to_core {A : Set} `{Link A} (ref : t A) : Pointer.Core.t Value.t :=
      match ref with
      | Immediate value =>
        Pointer.Core.Immediate (φ value)
      | Mutable address path big_to_value projection injection =>
        Pointer.Core.Mutable address path
      end.
  End Core.

  Record t {kind : Pointer.Kind.t} {A : Set} `{Link A} : Set := {
    core : Core.t A;
  }.
  Arguments t _ _ {_}.

  Definition to_core {kind : Pointer.Kind.t} {A : Set} `{Link A} (ref : t kind A) :
      Pointer.Core.t Value.t :=
    Core.to_core ref.(core).

  Definition to_pointer {kind : Pointer.Kind.t} {A : Set} `{Link A} (ref : t kind A) :
      Pointer.t Value.t :=
    {|
      Pointer.kind := kind;
      Pointer.core := to_core ref;
    |}.

  Global Instance IsLink {kind : Pointer.Kind.t} {A : Set} `{Link A} : Link (t kind A) := {
    Φ := Ty.apply (Ty.path (Pointer.Kind.to_ty_path kind)) [] [Φ A];
    φ ref := Value.Pointer (to_pointer ref);
  }.

  Definition immediate (kind : Pointer.Kind.t) {A : Set} `{Link A} (value : A) : t kind A :=
    {| core := Core.Immediate value |}.

  Definition cast_to {A : Set} `{Link A} {kind_source : Pointer.Kind.t}
      (kind_target : Pointer.Kind.t) (ref : t kind_source A) :
      t kind_target A :=
    {| core := ref.(core) |}.

  Lemma deref_eq {kind : Pointer.Kind.t} {A : Set} `{Link A} (ref : t kind A) :
    M.deref (φ ref) = M.pure (φ (cast_to Pointer.Kind.Raw ref)).
  Proof.
    reflexivity.
  Qed.

  Ltac rewrite_deref_eq :=
    match goal with
    | |- context [ M.deref (φ _) ] =>
      rewrite deref_eq
    end.

  Lemma borrow_eq {A : Set} `{Link A} (kind : Pointer.Kind.t) (ref : t Pointer.Kind.Raw A) :
    M.borrow kind (φ ref) = M.pure (φ (cast_to kind ref)).
  Proof.
    reflexivity.
  Qed.

  Ltac rewrite_borrow_eq :=
    match goal with
    | |- context [ M.borrow _ (φ _) ] =>
      rewrite borrow_eq
    end.

  Lemma cast_cast_eq {A : Set} `{Link A} (kind1 kind2 kind3 : Pointer.Kind.t) (ref : t kind1 A) :
    cast_to kind3 (cast_to kind2 ref) = cast_to kind3 ref.
  Proof.
    reflexivity.
  Qed.

  Ltac rewrite_cast_cast_eq :=
    match goal with
    | |- context [ cast_to _ (cast_to _ _) ] =>
      rewrite cast_cast_eq
    end.

  Definition of_ty_raw_pointer ty' :
    OfTy.t ty' ->
    OfTy.t (Ty.apply (Ty.path "*") [] [ty']).
  Proof.
    intros [A].
    eapply OfTy.Make with (A := t Pointer.Kind.Raw A).
    subst.
    reflexivity.
  Defined.
  Smpl Add apply of_ty_raw_pointer : of_ty.

  Definition of_ty_ref ty' :
    OfTy.t ty' ->
    OfTy.t (Ty.apply (Ty.path "&") [] [ty']).
  Proof.
    intros [A].
    eapply OfTy.Make with (A := t Pointer.Kind.Ref A).
    subst.
    reflexivity.
  Defined.
  Smpl Add apply of_ty_ref : of_ty.

  Definition of_ty_mut_ref ty' :
    OfTy.t ty' ->
    OfTy.t (Ty.apply (Ty.path "&mut") [] [ty']).
  Proof.
    intros [A].
    eapply OfTy.Make with (A := t Pointer.Kind.MutRef A).
    subst.
    reflexivity.
  Defined.
  Smpl Add apply of_ty_mut_ref : of_ty.

  Definition of_ty_const_pointer ty' :
    OfTy.t ty' ->
    OfTy.t (Ty.apply (Ty.path "*const") [] [ty']).
  Proof.
    intros [A].
    eapply OfTy.Make with (A := t Pointer.Kind.ConstPointer A).
    subst.
    reflexivity.
  Defined.
  Smpl Add apply of_ty_const_pointer : of_ty.

  Definition of_ty_mut_pointer ty' :
    OfTy.t ty' ->
    OfTy.t (Ty.apply (Ty.path "*mut") [] [ty']).
  Proof.
    intros [A].
    eapply OfTy.Make with (A := t Pointer.Kind.MutPointer A).
    subst.
    reflexivity.
  Defined.
  Smpl Add apply of_ty_mut_pointer : of_ty.

  (** We can make the conversion of values for immediate pointers that are used in Rust `const`. *)
  Lemma of_value_with_immediate {A : Set} `{Link A} (value : A) value' :
    value' = φ value ->
    Value.Pointer {|
      Pointer.kind := Pointer.Kind.Raw;
      Pointer.core := Pointer.Core.Immediate value';
    |} = φ (immediate Pointer.Kind.Raw value).
  Proof.
    now intros; subst.
  Qed.
  Smpl Add apply of_value_with_immediate : of_value.

  Definition of_value_immediate (value' : Value.t) :
    OfValue.t value' ->
    OfValue.t (Value.Pointer {|
      Pointer.kind := Pointer.Kind.Raw;
      Pointer.core := Pointer.Core.Immediate value';
    |}).
  Proof.
    intros [A].
    eapply OfValue.Make with (A := t Pointer.Kind.Raw A).
    smpl of_value; eassumption.
  Defined.
  Smpl Add apply of_value_immediate : of_value.

  Lemma of_value_with_of_core {A : Set} `{Link A} (kind : Pointer.Kind.t) (ref : Ref.t kind A) :
    Value.Pointer {| Pointer.kind := kind; Pointer.core := Ref.to_core ref |} =
    φ ref.
  Proof.
    reflexivity.
  Qed.
  Smpl Add apply of_value_with_of_core : of_value.

  Definition of_value_of_core {kind1 kind2 : Pointer.Kind.t} {A : Set} `{Link A}
      (ref : Ref.t kind1 A) :
    OfValue.t (Value.Pointer {| Pointer.kind := kind2; Pointer.core := Ref.to_core ref |}).
  Proof.
    eapply OfValue.Make with (A := t kind2 A) (value := cast_to kind2 ref).
    reflexivity.
  Defined.
  Smpl Add apply of_value_of_core : of_value.
End Ref.

Module SubPointer.
  Module Runner.
    (** We group in a single data structure how we can access to the address of a field of a value
        pointed by a pointer. The field is given by [index]. The functions [projection]
        and [injection] are to read or update values at this [index], once we have a typed
        representation. These operations can fail if the field is from an enum case that is not the
        one currently selected. *)
    Record t (A : Set) {H_A : Link A} (index : Pointer.Index.t) : Type := {
      Sub_A : Set;
      H_Sub_A : Link Sub_A;
      projection : A -> option Sub_A;
      injection : A -> Sub_A -> option A;
    }.
    Arguments Sub_A {_ _ _}.
    Arguments H_Sub_A {_ _ _}.
    Arguments projection {_ _ _}.
    Arguments injection {_ _ _}.

    Module Valid.
      (** What does it mean for a [runner] to be well formed. *)
      Record t {A : Set} `{Link A} {index : Pointer.Index.t} (runner : Runner.t A index) : Prop := {
        Sub_A := runner.(Sub_A);
        H_Sub_A := runner.(H_Sub_A);
        read_commutativity (a : A) :
          Option.map (runner.(projection) a) φ =
          Value.read_index (φ a) index;
        write_commutativity (a : A) (sub_a : Sub_A) :
          Option.map (runner.(injection) a sub_a) φ =
          Value.write_index (φ a) index (φ sub_a);
      }.
    End Valid.
  End Runner.
End SubPointer.

(* Module IsSubPointer.
  (** If a pointer (the sub-pointer) targets the field given by a [runner] of another value
      targeted by a pointer. We only consider the core part of a pointer. *)
  Inductive t {A Sub_A : Set} `{Link A} `{Link Sub_A} {index : Pointer.Index.t}
      (runner : SubPointer.Runner.t A Sub_A index) : Ref.Core.t A -> Ref.Core.t Sub_A -> Set :=
  | Immediate (value : A) (sub_value : Sub_A) :
    runner.(SubPointer.Runner.projection) value = Some sub_value ->
    t runner
      (Ref.Core.Immediate value)
      (Ref.Core.Immediate sub_value)
  | Mutable {Address Big_A : Set}
      (address : Address)
      (path : Pointer.Path.t)
      (big_to_value : Big_A -> Value.t)
      (projection : Big_A -> option A)
      (injection : Big_A -> A -> option Big_A) :
    let ref : Ref.Core.t A :=
      Ref.Core.Mutable address path big_to_value projection injection in
    let sub_ref : Ref.Core.t Sub_A :=
      Ref.Core.Mutable
        address
        (path ++ [index])
        big_to_value
        (fun (big_a : Big_A) =>
          match projection big_a with
          | Some a => runner.(SubPointer.Runner.projection) a
          | None => None
          end : option Sub_A
        )
        (fun (big_a : Big_A) (new_sub_a : Sub_A) =>
          match projection big_a with
          | Some a =>
            match runner.(SubPointer.Runner.injection) a new_sub_a with
            | Some new_a => injection big_a new_a
            | None => None
            end
          | None => None
          end : option Big_A
        ) in
    t runner ref sub_ref.
End IsSubPointer. *)

(** Some convenient `output_to_value` functions. *)

Definition output_pure (Output : Set) `{Link Output} (output : Output) : Value.t + Exception.t :=
  inl (φ output).

Module Output.
  Module Exception.
    Inductive t (R : Set) : Set :=
    | Return (return_ : R)
    | Break
    | Continue
    | BreakMatch
    | Panic (panic : Panic.t).
    Arguments Return {_}.
    Arguments Break {_}.
    Arguments Continue {_}.
    Arguments BreakMatch {_}.
    Arguments Panic {_}.

    Definition to_exception {R : Set} `{Link R} (exception : t R) : M.Exception.t :=
      match exception with
      | Return return_ => M.Exception.Return (φ return_)
      | Break => M.Exception.Break
      | Continue => M.Exception.Continue
      | BreakMatch => M.Exception.BreakMatch
      | Panic panic => M.Exception.Panic panic
      end.

    Smpl Create of_output.
    Smpl Add reflexivity : of_output.

    Lemma of_return_eq {R : Set} `{Link R} (return_ : R) return_' :
      return_' = φ return_ ->
      M.Exception.Return return_' = to_exception (Return return_).
    Proof. now intros; subst. Qed.
    Smpl Add apply of_return_eq : of_output.

    Lemma of_break_eq {R : Set} `{Link R} :
      M.Exception.Break = to_exception Break.
    Proof. reflexivity. Qed.
    Smpl Add apply of_break_eq : of_output.

    Lemma of_continue_eq {R : Set} `{Link R} :
      M.Exception.Continue = to_exception Continue.
    Proof. reflexivity. Qed.
    Smpl Add apply of_continue_eq : of_output.

    Lemma of_break_match_eq {R : Set} `{Link R} :
      M.Exception.BreakMatch = to_exception BreakMatch.
    Proof. reflexivity. Qed.
    Smpl Add apply of_break_match_eq : of_output.

    Lemma of_panic_eq {R : Set} `{Link R} panic :
      M.Exception.Panic panic = to_exception (Panic panic).
    Proof. reflexivity. Qed.
    Smpl Add apply of_panic_eq : of_output.
  End Exception.

  Inductive t (R Output : Set) : Set :=
  | Success (output : Output) : t R Output
  | Exception (exception : Exception.t R) : t R Output.
  Arguments Success {_ _}.
  Arguments Exception {_ _}.

  Definition to_value {R Output : Set} `{Link R} `{Link Output} (output : t R Output) :
      Value.t + M.Exception.t :=
    match output with
    | Success output => output_pure Output output
    | Exception exception => inr (Exception.to_exception exception)
    end.

  Lemma of_success_eq {R Output : Set} `{Link R} `{Link Output}
      (output : Output) output' :
    output' = φ output ->
    inl output' = to_value (Output.Success (R := R) output).
  Proof. now intros; subst. Qed.
  Smpl Add apply of_success_eq : of_output.

  Lemma of_exception_eq {R Output : Set} `{Link R} `{Link Output}
      (exception : Exception.t R) (exception' : M.Exception.t) :
    exception' = Exception.to_exception exception ->
    inr exception' = to_value (Output.Exception (R := R) exception).
  Proof. now intros; subst. Qed.
  Smpl Add apply of_exception_eq : of_output.
End Output.

(** For the output of closure calls, where we know it can only be a success or panic, but not a
    `return`, `break`, or `continue`. *)
Module SuccessOrPanic.
  Inductive t (Output : Set) : Set :=
  | Success (output : Output)
  | Panic (panic : Panic.t).
  Arguments Success {_}.
  Arguments Panic {_}.

  Definition to_value {Output : Set} `{Link Output} (output : t Output) :
      Value.t + M.Exception.t :=
    match output with
    | Success output => inl (φ output)
    | Panic panic => inr (M.Exception.Panic panic)
    end.

  Definition to_output {Output : Set} (output : t Output) : Output.t Output Output :=
    match output with
    | Success output => Output.Success output
    | Panic panic => Output.Exception (Output.Exception.Panic panic)
    end.
End SuccessOrPanic.

Module Run.
  Reserved Notation "{{ e 🔽 R , Output }}" (no associativity).

  (** The [Run.t] predicate to show that there exists a trace of execution for an expression [e]
      if we choose the right types/`φ` functions and make a valid names and traits
      resolution.

      The function [output_to_value] is used to convert the output of the expression [e] to
      a [Value.t] or an [Exception.t] at the end. It gives a constraint on what kinds of results
      the expression [e] can produce.
  *)
  Inductive t (R Output : Set) `{Link R} `{Link Output} : M -> Set :=
  | PureSuccess
      (value' : Value.t)
      (value : Output) :
    value' = φ value ->
    {{ LowM.Pure (inl value') 🔽 R, Output }}
  | PureException
      (exception' : Exception.t)
      (exception : Output.Exception.t R) :
    exception' = Output.Exception.to_exception exception ->
    {{ LowM.Pure (inr exception') 🔽 R, Output }}
  | CallPrimitiveStateAlloc
      (value' : Value.t)
      (k : Value.t -> M)
      (of_value : OfValue.t value') :
    (forall (ref : Ref.t Pointer.Kind.Raw (OfValue.get_Set of_value)),
      {{ k (φ ref) 🔽 R, Output }}
    ) ->
    {{ LowM.CallPrimitive (Primitive.StateAlloc value') k 🔽 R, Output }}
  | CallPrimitiveStateAllocImmediate
      (value' : Value.t)
      (k : Value.t -> M)
      (of_value : OfValue.t value') :
    {{
      k (φ (Ref.immediate Pointer.Kind.Raw (OfValue.get_value of_value))) 🔽
      R, Output
    }} ->
    {{ LowM.CallPrimitive (Primitive.StateAlloc value') k 🔽 R, Output }}
  | CallPrimitiveStateRead {A : Set} `{Link A}
      (ref_core : Ref.Core.t A)
      (k : Value.t -> M) :
    let ref : Ref.t Pointer.Kind.Raw A := {| Ref.core := ref_core |} in
    (forall (value : A),
      {{ k (φ value) 🔽 R, Output }}
    ) ->
    (* We can expect the pointers to always be the image of [φ] as they cannot be manually
       created. This is the same for the other primitives expecting a pointer. *)
    {{ LowM.CallPrimitive (Primitive.StateRead (φ ref)) k 🔽 R, Output }}
  | CallPrimitiveStateReadImmediate {A : Set} `{Link A}
      (value : A)
      (k : Value.t -> M) :
    let ref := Ref.immediate Pointer.Kind.Raw value in
    {{ k (φ value) 🔽 R, Output }} ->
    {{ LowM.CallPrimitive (Primitive.StateRead (φ ref)) k 🔽 R, Output }}
  | CallPrimitiveStateWrite
      (value' : Value.t) (of_value : OfValue.t value')
      (ref' : Value.t)
      (ref : Ref.t Pointer.Kind.Raw (OfValue.get_Set of_value))
      (k : Value.t -> M) :
    ref' = φ ref ->
    {{ k (φ tt) 🔽 R, Output }} ->
    {{ LowM.CallPrimitive (Primitive.StateWrite ref' value') k 🔽 R, Output }}
  | CallPrimitiveGetSubPointer {A : Set} `{Link A}
      (ref_core : Ref.Core.t A)
      (index : Pointer.Index.t)
      (runner : SubPointer.Runner.t A index)
      (k : Value.t -> M) :
    let _ := runner.(SubPointer.Runner.H_Sub_A) in
    let ref : Ref.t Pointer.Kind.Raw A := {| Ref.core := ref_core |} in
    SubPointer.Runner.Valid.t runner ->
    (forall (sub_ref : Ref.t Pointer.Kind.Raw runner.(SubPointer.Runner.Sub_A)),
      {{ k (φ sub_ref) 🔽 R, Output }}
    ) ->
    {{
      LowM.CallPrimitive (Primitive.GetSubPointer (φ ref) index) k 🔽
      R, Output
    }}
  | CallPrimitiveGetFunction
      (name : string) (generic_consts : list Value.t) (generic_tys : list Ty.t)
      (function : PolymorphicFunction.t)
      (k : Value.t -> M) :
    let closure := Value.Closure (existS (_, _) (function generic_consts generic_tys)) in
    M.IsFunction.C name function ->
    {{ k closure 🔽 R, Output }} ->
    {{
      LowM.CallPrimitive (Primitive.GetFunction name generic_consts generic_tys) k 🔽
      R, Output
    }}
  | CallPrimitiveGetAssociatedFunction
      (ty : Ty.t) (name : string) (generic_consts : list Value.t) (generic_tys : list Ty.t)
      (associated_function : PolymorphicFunction.t)
      (k : Value.t -> M) :
    let closure := Value.Closure (existS (_, _) (associated_function generic_consts generic_tys)) in
    M.IsAssociatedFunction.C ty name associated_function ->
    {{ k closure 🔽 R, Output }} ->
    {{ LowM.CallPrimitive
        (Primitive.GetAssociatedFunction ty name generic_consts generic_tys) k 🔽
        R, Output
    }}
  | CallPrimitiveGetTraitMethod
      (trait_name : string) (self_ty : Ty.t) (trait_consts : list Value.t) (trait_tys : list Ty.t)
      (method_name : string) (generic_consts : list Value.t) (generic_tys : list Ty.t)
      (method : PolymorphicFunction.t)
      (k : Value.t -> M) :
    let closure := Value.Closure (existS (_, _) (method generic_consts generic_tys)) in
    IsTraitMethod.t trait_name trait_consts trait_tys self_ty method_name method ->
    {{ k closure 🔽 R, Output }} ->
    {{ LowM.CallPrimitive
        (Primitive.GetTraitMethod
          trait_name
          self_ty
          trait_consts
          trait_tys
          method_name
          generic_consts
          generic_tys
        )
        k 🔽
        R, Output
    }}
  | CallClosure
      (ty : Ty.t) (f : list Value.t -> M) (args : list Value.t) (k : Value.t + Exception.t -> M)
      (of_ty : OfTy.t ty) :
    let Output' : Set := OfTy.get_Set of_ty in
    let closure := Value.Closure (existS (_, _) f) in
    {{ f args 🔽 Output', Output' }} ->
    (forall (value_inter : SuccessOrPanic.t Output'),
      {{ k (SuccessOrPanic.to_value value_inter) 🔽 R, Output }}
    ) ->
    {{ LowM.CallClosure ty closure args k 🔽 R, Output }}
  | CallLogicalOp
      (op : LogicalOp.t) (lhs : bool) (rhs : M) (k : Value.t + Exception.t -> M) :
    {{ rhs 🔽 R, bool }} ->
    (forall (value_inter : Output.t R bool),
      {{ k (Output.to_value value_inter) 🔽 R, Output }}
    ) ->
    {{ LowM.CallLogicalOp op (Value.Bool lhs) rhs k 🔽 R, Output }}
  | Let
      (ty : Ty.t) (e : M) (k : Value.t + Exception.t -> M)
      (of_ty : OfTy.t ty) :
    let Output' : Set := Ref.t Pointer.Kind.Raw (OfTy.get_Set of_ty) in
    {{ e 🔽 R, Output' }} ->
    (forall (value_inter : Output.t R Output'),
      {{ k (Output.to_value value_inter) 🔽 R, Output }}
    ) ->
    {{ LowM.Let ty e k 🔽 R, Output }}
  | Loop
      (ty : Ty.t) (body : M) (k : Value.t + Exception.t -> M)
      (of_ty : OfTy.t ty) :
    let Output' : Set := Ref.t Pointer.Kind.Raw (OfTy.get_Set of_ty) in
    {{ body 🔽 R, Output' }} ->
    (forall (value_inter : Output.t R Output'),
      {{ k (Output.to_value value_inter) 🔽 R, Output }}
    ) ->
    {{ LowM.Loop ty body k 🔽 R, Output }}
  (** This primitive is useful to avoid blocking the reduction of this inductive with a [rewrite]
      that is hard to eliminate. *)
  | Rewrite
      (e e' : M) :
    e = e' ->
    {{ e' 🔽 R, Output }} ->
    {{ e 🔽 R, Output }}

  where "{{ e 🔽 R , Output }}" :=
    (t R Output e).

  Notation "{{ e 🔽 Output }}" := {{ e 🔽 Output, Output }}.

  Class Trait
      (f : PolymorphicFunction.t)
      (ε : list Value.t)
      (τ : list Ty.t)
      (α : list Value.t)
      (Output : Set) `{Link Output} :
      Set :=
  {
    run_f : {{ f ε τ α 🔽 Output, Output }};
  }.
End Run.

Export Run.

Module TraitMethod.
  Module Header.
    Definition t : Set :=
      string * list Value.t * list Ty.t * Ty.t.
  End Header.

  Class C
      (trait : Header.t)
      (method_name : string)
      (run : PolymorphicFunction.t -> Set) :
      Set :=
    {
      method : PolymorphicFunction.t;
      is_trait_method :
        let '(trait_name, trait_consts, trait_tys, self_ty) := trait in
        IsTraitMethod.t trait_name trait_consts trait_tys self_ty method_name method;
      run : run method;
    }.
End TraitMethod.

Module Primitive.
  (** These primitives are equivalent to the ones in the generated code, except that we are now
      with types. We have also removed the primitives related to name/trait resolution, as this is
      now done. *)
  Inductive t : Set -> Set :=
  | StateAlloc {A : Set} `{Link A} (value : A) : t (Ref.Core.t A)
  | StateRead {A : Set} `{Link A} (ref_core : Ref.Core.t A) : t A
  | StateWrite {A : Set} `{Link A} (ref_core : Ref.Core.t A) (value : A) : t unit
  | GetSubPointer {A : Set} `{Link A} {index : Pointer.Index.t}
    (ref_core : Ref.Core.t A) (runner : SubPointer.Runner.t A index) :
    let _ := runner.(SubPointer.Runner.H_Sub_A) in
    t (Ref.Core.t runner.(SubPointer.Runner.Sub_A)).
End Primitive.

Module LowM.
  (** The typed version of the [LowM.t] monad used in the generated code. We might need to use a
      co-inductive definition instead at some point. *)
  Inductive t (R Output : Set) : Set :=
  | Pure (value : Output.t R Output)
  | CallPrimitive {A : Set} (primitive : Primitive.t A) (k : A -> t R Output)
  | Let {A : Set} (e : t R A) (k : Output.t R A -> t R Output)
  | Call {A : Set} (e : t A A) (k : SuccessOrPanic.t A -> t R Output)
  | Loop {A : Set} (body : t R A) (k : Output.t R A -> t R Output).
  Arguments Pure {_ _}.
  Arguments CallPrimitive {_ _ _}.
  Arguments Let {_ _ _}.
  Arguments Call {_ _ _}.
  Arguments Loop {_ _ _}.
End LowM.

(* Definition evaluate_get_sub_pointer {R A : Set} `{Link A} {index : Pointer.Index.t}
    (ref_core : Ref.Core.t A) (runner : SubPointer.Runner.t A index) :
  let _ := runner.(SubPointer.Runner.H_Sub_A) in
  Output.t R (Ref.Core.t runner.(SubPointer.Runner.Sub_A)).
Proof.
  destruct ref_core; cbn.
  {  (* Immediate *)
    destruct (runner.(SubPointer.Runner.projection) value) as [sub_value|].
    {  (* Success *)
      exact (Output.Success (Ref.Core.Immediate sub_value)).
    }
    {  (* Error *)
      exact (Output.Exception Output.Exception.BreakMatch).
    }
  }
  {  (* Mutable *)
    exact (LowM.CallPrimitive (Primitive.GetSubPointer ref_core runner)).
  }
Defined. *)

(* We do not define an equivalent of [M] as the resulting term is generated, so we are not
   interested into having syntactic sugar for the error monad. *)

(** With this function we generate an expression in [LowM.t Output] that is equivalent to the
    input [e] expression, following the proof of equivalence provided in [run]. *)
Fixpoint evaluate {R Output : Set} `{Link R} `{Link Output} {e : M}
    (run : {{ e 🔽 R, Output }}) :
  LowM.t R Output.
Proof.
  destruct run.
  { (* PureSuccess *)
    exact (LowM.Pure (Output.Success value)).
  }
  { (* PureException *)
    exact (LowM.Pure (Output.Exception exception)).
  }
  { (* Alloc *)
    apply (LowM.CallPrimitive (Primitive.StateAlloc (OfValue.get_value of_value))).
    intros ref_core.
    eapply evaluate.
    match goal with
    | H : forall _, _ |- _ => apply (H {| Ref.core := ref_core |})
    end.
  }
  { (* AllocImmediate *)
    exact (evaluate _ _ _ _ _ run).
  }
  { (* Read *)
    apply (LowM.CallPrimitive (Primitive.StateRead ref_core)).
    intros value.
    eapply evaluate.
    match goal with
    | H : forall _, _ |- _ => apply (H value)
    end.
  }
  { (* ReadImmediate *)
    exact (evaluate _ _ _ _ _ run).
  }
  { (* Write *)
    apply (LowM.CallPrimitive (Primitive.StateWrite ref.(Ref.core) (OfValue.get_value of_value))).
    intros _.
    exact (evaluate _ _ _ _ _ run).
  }
  { (* SubPointer *)
    apply (LowM.CallPrimitive (Primitive.GetSubPointer ref_core runner)).
    intros sub_ref_core.
    eapply evaluate.
    match goal with
    | H : forall _, _ |- _ => apply (H {| Ref.core := sub_ref_core |})
    end.
  }
  { (* CallPrimitiveGetFunction *)
    exact (evaluate _ _ _ _ _ run).
  }
  { (* CallPrimitiveGetAssociatedFunction *)
    exact (evaluate _ _ _ _ _ run).
  }
  { (* CallPrimitiveGetTraitMethod *)
    exact (evaluate _ _ _ _ _ run).
  }
  { (* CallClosure *)
    eapply LowM.Call. {
      exact (evaluate _ _ _ _ _ run).
    }
    intros output'; eapply evaluate.
    match goal with
    | H : forall _ : SuccessOrPanic.t Output', _ |- _ => apply (H output')
    end.
  }
  { (* CallLogicalOp *)
    match goal with
    | H : forall _ : Output.t _ bool, _ |- _ => rename H into H_k
    end.
    destruct op.
    { (* And *)
      refine (if lhs then _ else _).
      { (* True *)
        eapply LowM.Let. {
          exact (evaluate _ _ _ _ _ run).
        }
        intros output'; eapply evaluate.
        exact (H_k output').
      }
      { (* False *)
        eapply evaluate.
        exact (H_k (Output.Success false)).
      }
    }
    { (* Or *)
      refine (if lhs then _ else _).
      { (* True *)
        eapply evaluate.
        exact (H_k (Output.Success true)).
      }
      { (* False *)
        eapply LowM.Let. {
          exact (evaluate _ _ _ _ _ run).
        }
        intros output'; eapply evaluate.
        exact (H_k output').
      }
    }
  }
  { (* Let *)
    eapply LowM.Let. {
      exact (evaluate _ _ _ _ _ run).
    }
    intros output'; eapply evaluate.
    match goal with
    | H : forall _ : Output.t _ Output', _ |- _ => apply (H output')
    end.
  }
  { (* Loop *)
    eapply LowM.Loop. {
      exact (evaluate _ _ _ _ _ run).
    }
    intros output'; eapply evaluate.
    match goal with
    | H : forall _ : Output.t _ Output', _ |- _ => apply (H output')
    end.
  }
  { (* Rewrite *)
    exact (evaluate _ _ _ _ _ run).
  }
Defined.

Ltac run_symbolic_pure :=
  (
    eapply Run.PureSuccess;
    repeat smpl of_value
  ) ||
  (
    eapply Run.PureException;
    repeat smpl of_output;
    repeat smpl of_value
  ).

Ltac run_symbolic_state_alloc_immediate :=
  unshelve eapply Run.CallPrimitiveStateAllocImmediate; [now repeat smpl of_value |].

Ltac run_symbolic_state_read :=
  eapply Run.CallPrimitiveStateRead;
  intros.

Ltac run_symbolic_state_read_immediate :=
  cbn;
  apply Run.CallPrimitiveStateReadImmediate.

Ltac run_symbolic_state_write :=
  unshelve eapply Run.CallPrimitiveStateWrite; [
    now repeat smpl of_value |
    |
    now repeat smpl of_value |
  ].

Ltac run_symbolic_get_function :=
  eapply Run.CallPrimitiveGetFunction; [try typeclasses eauto 1 |].

Ltac run_symbolic_get_associated_function :=
  eapply Run.CallPrimitiveGetAssociatedFunction; [try typeclasses eauto 1 |].

Ltac run_symbolic_get_trait_method :=
  eapply Run.CallPrimitiveGetTraitMethod; [
    match goal with
    | H : _ |- _ => apply H
    end
  |].

Ltac as_of_values elements :=
  match elements with
  | [] => constr:(@nil Value.t)
  | ?element :: ?elements =>
    let elements := as_of_values elements in
    constr:(
      (let value := OfValue.get_value (value' := element) ltac:(repeat smpl of_value) in
      φ value) ::
      elements
    )
  end.

Ltac as_of_tys elements :=
  match elements with
  | [] => constr:(@nil Ty.t)
  | ?element :: ?elements =>
    let elements := as_of_tys elements in
    constr:(
      (Φ (OfTy.get_Set (ty' := element) ltac:(repeat smpl of_ty))) ::
      elements
    )
  end.

Ltac prepare_call_f f :=
  match f with
  | ?e ?const =>
    let e' := prepare_call_f e in
    let x := fresh "x" in
    let const' := constr:(
      let x := OfValue.get_value (value' := const) ltac:(repeat smpl of_value) in
      φ x
    ) in
    let const' := eval cbn in const' in
    constr:(e' const')
  | ?e ?ty =>
    let e' := prepare_call_f e in
    let ty' := constr:(Φ (OfTy.get_Set (ty' := ty) ltac:(repeat smpl of_ty))) in
    let ty' := eval cbn in ty' in
    constr:(e' ty')
  | _ => constr:(f)
  end.

(** We put all the parameters of a function call in a form where each element is the image of some
    value of the link side. *)
Ltac prepare_call :=
  with_strategy opaque [Φ] match goal with
  | |- {{ ?f ?consts ?tys ?arguments 🔽 _, _ }} =>
    let f' := prepare_call_f f in
    let f' := eval cbn in f' in
    let consts' := as_of_values consts in
    let consts' := eval cbn in consts' in
    let tys' := as_of_tys tys in
    let tys' := eval cbn in tys' in
    let arguments' := as_of_values arguments in
    let arguments' := eval cbn in arguments' in
    change f with f';
    change consts with consts';
    change tys with tys';
    change arguments with arguments'
  end;
  match goal with
  | |- {{ _ 🔽 ?Output }} =>
    let Output' := fresh "Output'" in
    let Output' := eval cbn in Output in
    change Output with Output'
  end.

Ltac run_symbolic_closure :=
  unshelve eapply Run.CallClosure; [
    repeat smpl of_ty |
    try prepare_call;
    try match goal with
    | H : _ |- _ => apply H
    end |
  ].

Ltac run_symbolic_closure_auto :=
  unshelve eapply Run.CallClosure; [
    now repeat smpl of_ty |
    try prepare_call;
    (
      (
        unshelve eapply Run.run_f;
        typeclasses eauto
      ) ||
      (* Can solve the case of operators *)
      run_symbolic_pure ||
      match goal with
      | H : _ |- _ => now apply H
      end ||
      (
        unshelve eapply Run.run_f;
        try typeclasses eauto
      )
    ) |
    cbn; intros []
  ].

Ltac run_symbolic_logical_op :=
  apply Run.CallLogicalOp; [| intros []].

Smpl Create run_sub_pointer.

Ltac run_sub_pointer :=
  eapply Run.CallPrimitiveGetSubPointer; [
    smpl run_sub_pointer
  |]; intro.

Lemma if_then_else_bool_eq (condition : bool) then_ else_ :
  M.if_then_else_bool (φ condition) then_ else_ =
  if condition then then_ else else_.
Proof.
  now destruct condition.
Qed.

Ltac rewrite_if_then_else_bool_eq :=
  match goal with
  | |- context [ M.if_then_else_bool (φ ?condition) ?then_ ?else_ ] =>
    rewrite (if_then_else_bool_eq condition then_ else_)
  end.

Ltac run_main_rewrites :=
  eapply Run.Rewrite; [
    (repeat (
      OfValue.rewrite_get_value_of_value_eq ||
      Ref.rewrite_deref_eq ||
      Ref.rewrite_borrow_eq ||
      Ref.rewrite_cast_cast_eq ||
      rewrite_if_then_else_bool_eq ||
      erewrite IsTraitAssociatedType_eq
        by match goal with
        | H : _ |- _ => apply H
        end
    ));
    reflexivity
  |].

Ltac change_cast_integer :=
  match goal with
  | |- context [ M.cast (Ty.path ?x) _ ] =>
    change (Ty.path x) with (Φ U8.t) ||
    change (Ty.path x) with (Φ U16.t) ||
    change (Ty.path x) with (Φ U32.t) ||
    change (Ty.path x) with (Φ U64.t) ||
    change (Ty.path x) with (Φ U128.t) ||
    change (Ty.path x) with (Φ Usize.t) ||
    change (Ty.path x) with (Φ I8.t) ||
    change (Ty.path x) with (Φ I16.t) ||
    change (Ty.path x) with (Φ I32.t) ||
    change (Ty.path x) with (Φ I64.t) ||
    change (Ty.path x) with (Φ I128.t) ||
    change (Ty.path x) with (Φ Isize.t)
  end.

(* TODO: define this function *)
Parameter cast_integer : forall {kind_source} kind_target,
  Integer.t kind_source -> Integer.t kind_target.

Lemma cast_integer_eq (kind_source kind_target : IntegerKind.t) (source : Integer.t kind_source) :
  M.cast (Φ (Integer.t kind_target)) (φ source) =
  φ (cast_integer kind_target source).
Proof.
Admitted.

Ltac rewrite_cast_integer :=
  change_cast_integer;
  match goal with
  | |- context[M.cast _ (φ _)] =>
    eapply Run.Rewrite; [
      (
        erewrite cast_integer_eq with (kind_source := IntegerKind.U8) ||
        erewrite cast_integer_eq with (kind_source := IntegerKind.U16) ||
        erewrite cast_integer_eq with (kind_source := IntegerKind.U32) ||
        erewrite cast_integer_eq with (kind_source := IntegerKind.U64) ||
        erewrite cast_integer_eq with (kind_source := IntegerKind.U128) ||
        erewrite cast_integer_eq with (kind_source := IntegerKind.Usize) ||
        erewrite cast_integer_eq with (kind_source := IntegerKind.I8) ||
        erewrite cast_integer_eq with (kind_source := IntegerKind.I16) ||
        erewrite cast_integer_eq with (kind_source := IntegerKind.I32) ||
        erewrite cast_integer_eq with (kind_source := IntegerKind.I64) ||
        erewrite cast_integer_eq with (kind_source := IntegerKind.I128) ||
        erewrite cast_integer_eq with (kind_source := IntegerKind.Isize)
      );
      reflexivity
    |]
  end.

Ltac run_symbolic_let :=
  unshelve eapply Run.Let; [repeat smpl of_ty | | cbn; intros []].

Ltac run_symbolic_loop :=
  unshelve eapply Run.Loop; [
    smpl of_ty |
    |
    cbn; intros []
  ].

Ltac run_symbolic_one_step_immediate :=
  match goal with
  | |- {{ _ 🔽 _, _ }} =>
    cbn ||
    run_main_rewrites ||
    rewrite_cast_integer ||
    run_symbolic_pure ||
    run_symbolic_state_alloc_immediate ||
    run_symbolic_state_read_immediate ||
    run_symbolic_state_read ||
    run_symbolic_state_write ||
    run_symbolic_get_function ||
    run_symbolic_get_associated_function ||
    run_symbolic_get_trait_method ||
    run_symbolic_closure_auto ||
    run_symbolic_logical_op ||
    run_symbolic_let ||
    run_sub_pointer ||
    run_symbolic_loop ||
    fold @LowM.let_
  end.

Smpl Create run_symbolic.

(** We should use this tactic instead of the ones above, as this one calls all the others. *)
Ltac run_symbolic :=
  progress (repeat (
    run_symbolic_one_step_immediate ||
    smpl run_symbolic ||
    match goal with
    | |- context[match Output.Exception.to_exception ?exception with _ => _ end] =>
      destruct exception; run_symbolic
    end ||
    match goal with
    | |- {{ ?expression 🔽 _, _ }} =>
      match expression with
      | context [match ?expression with _ => _ end] =>
        destruct expression; run_symbolic
      end
    end
  )).

Axiom is_discriminant_tuple_eq :
  forall
    (kind : IntegerKind.t)
    (variant_name : string) (fields : list Value.t)
    (discriminant : Z),
  M.IsDiscriminant variant_name discriminant ->
  M.cast (Φ (Integer.t kind)) (Value.StructTuple variant_name fields) =
  Value.Integer kind (Integer.normalize_wrap kind discriminant).

Axiom is_discriminant_record_eq :
  forall
    (kind : IntegerKind.t)
    (variant_name : string) (fields : list (string * Value.t))
    (discriminant : Z),
  M.IsDiscriminant variant_name discriminant ->
  M.cast (Φ (Integer.t kind)) (Value.StructRecord variant_name fields) =
  Value.Integer kind (Integer.normalize_wrap kind discriminant).

Module Function1.
  Record t {A Output : Set} `{Link A} `{Link Output} : Set := {
    f : list Value.t -> M;
    run : forall (a : A),
      {{ f [ φ a ] 🔽 Output, Output }};
  }.
  Arguments t _ _ {_ _}.

  Global Instance IsLink (A Output : Set) `{Link A} `{Link Output} :
      Link (t A Output) := {
    Φ := Ty.function [Φ A] (Φ Output);
    φ x := Value.Closure (existS (_, _) x.(f));
  }.

  Definition of_ty (ty1 ty2 : Ty.t) :
    OfTy.t ty1 ->
    OfTy.t ty2 ->
    OfTy.t (Ty.function [ty1] ty2).
  Proof.
    intros [A] [Output].
    eapply OfTy.Make with (A := t A Output).
    subst.
    reflexivity.
  Defined.
  Smpl Add apply of_ty : of_ty.

  Definition of_run {A Output : Set} `{Link A} `{Link Output}
      {f : PolymorphicFunction.t}
      {ε : list Value.t}
      {τ : list Ty.t}
      (H_run : forall (a : A), Run.Trait f ε τ [ φ a ] Output) :
    Function1.t A Output.
  Proof.
    econstructor.
    apply H_run.
  Defined.
End Function1.

Module Function2.
  Record t {A1 A2 Output : Set} `{Link A1} `{Link A2} `{Link Output} : Set := {
    f : list Value.t -> M;
    run : forall (a1 : A1) (a2 : A2),
      {{ f [ φ a1; φ a2 ] 🔽 Output, Output }};
  }.
  Arguments t _ _ _ {_ _ _}.

  Global Instance IsLink (A1 A2 Output : Set) `{Link A1} `{Link A2} `{Link Output} :
      Link (t A1 A2 Output) := {
    Φ := Ty.function [Φ A1; Φ A2] (Φ Output);
    φ x := Value.Closure (existS (_, _) x.(f));
  }.

  Definition of_ty (ty1 ty2 ty3 : Ty.t) :
    OfTy.t ty1 ->
    OfTy.t ty2 ->
    OfTy.t ty3 ->
    OfTy.t (Ty.function [ty1; ty2] ty3).
  Proof.
    intros [A1] [A2] [Output].
    eapply OfTy.Make with (A := t A1 A2 Output).
    subst.
    reflexivity.
  Defined.
  Smpl Add apply of_ty : of_ty.

  Definition of_run {A1 A2 Output : Set} `{Link A1} `{Link A2} `{Link Output}
      {f : PolymorphicFunction.t}
      {ε : list Value.t}
      {τ : list Ty.t}
      (H_run : forall (a1 : A1) (a2 : A2), Run.Trait f ε τ [ φ a1; φ a2 ] Output) :
    Function2.t A1 A2 Output.
  Proof.
    econstructor.
    apply H_run.
  Defined.
End Function2.

Module Function3.
  Record t {A1 A2 A3 Output : Set} `{Link A1} `{Link A2} `{Link A3} `{Link Output} : Set := {
    f : list Value.t -> M;
    run : forall (a1 : A1) (a2 : A2) (a3 : A3),
      {{ f [ φ a1; φ a2; φ a3 ] 🔽 Output, Output }};
  }.
  Arguments t _ _ _ _ {_ _ _ _}.

  Global Instance IsLink (A1 A2 A3 Output : Set) `{Link A1} `{Link A2} `{Link A3} `{Link Output} :
      Link (t A1 A2 A3 Output) := {
    Φ := Ty.function [Φ A1; Φ A2; Φ A3] (Φ Output);
    φ x := Value.Closure (existS (_, _) x.(f));
  }.

  Definition of_ty (ty1 ty2 ty3 ty4 : Ty.t) :
    OfTy.t ty1 ->
    OfTy.t ty2 ->
    OfTy.t ty3 ->
    OfTy.t ty4 ->
    OfTy.t (Ty.function [ty1; ty2; ty3] ty4).
  Proof.
    intros [A1] [A2] [A3] [Output].
    eapply OfTy.Make with (A := t A1 A2 A3 Output).
    subst.
    reflexivity.
  Defined.
  Smpl Add apply of_ty : of_ty.

  Definition of_run {A1 A2 A3 Output : Set} `{Link A1} `{Link A2} `{Link A3} `{Link Output}
      {f : PolymorphicFunction.t}
      {ε : list Value.t}
      {τ : list Ty.t}
      (H_run : forall (a1 : A1) (a2 : A2) (a3 : A3), Run.Trait f ε τ [ φ a1; φ a2; φ a3 ] Output) :
    Function3.t A1 A2 A3 Output.
  Proof.
    econstructor.
    apply H_run.
  Defined.
End Function3.

Module OneElementTuple.
  (** There are no tuples of one element in Coq so we have to create it. This is different than the
      type itself in the sense that the [Link] instance should not be the same and use Rust tuples
      of one element instead. *)
  Record t {A : Set} `{Link A} : Set := {
    value : A;
  }.
  Arguments t _ {_}.

  Global Instance IsLink {A : Set} `{Link A} : Link (t A) := {
    Φ := Ty.tuple [Φ A];
    φ '{| value := value |} := Value.Tuple [φ value];
  }.

  Definition of_ty (ty' : Ty.t) :
    OfTy.t ty' ->
    OfTy.t (Ty.tuple [ty']).
  Proof.
    intros [A].
    eapply OfTy.Make with (A := t A).
    subst.
    reflexivity.
  Defined.
  Smpl Add apply of_ty : of_ty.

  Lemma of_value_with {A : Set} `{Link A} value value' :
    value' = φ value ->
    Value.Tuple [value'] = φ (OneElementTuple.Build_t A _ value).
  Proof. now intros; subst. Qed.
  Smpl Add apply of_value_with : of_value.

  Definition of_value (value' : Value.t) :
    OfValue.t value' ->
    OfValue.t (Value.Tuple [value']).
  Proof.
    intros [A].
    eapply OfValue.Make with (A := t A).
    smpl of_value; eassumption.
  Defined.
  Smpl Add apply of_value : of_value.
End OneElementTuple.

Module Pair.
  Global Instance IsLink (A1 A2 : Set)
      (_ : Link A1)
      (_ : Link A2) :
      Link (A1 * A2) := {
    Φ := Ty.tuple [Φ A1; Φ A2];
    φ '(a1, a2) := Value.Tuple [φ a1; φ a2];
  }.

  Definition of_ty (ty1 ty2 : Ty.t) :
    OfTy.t ty1 ->
    OfTy.t ty2 ->
    OfTy.t (Ty.tuple [ty1; ty2]).
  Proof.
    intros [A1] [A2].
    eapply OfTy.Make with (A := A1 * A2).
    subst.
    reflexivity.
  Defined.
  Smpl Add apply of_ty : of_ty.

  Lemma of_value_with {A1 A2 : Set} `{Link A1} `{Link A2} a1 a2 a1' a2' :
    a1' = φ a1 ->
    a2' = φ a2 ->
    Value.Tuple [a1'; a2'] = φ (A := A1 * A2) (a1, a2).
  Proof. now intros; subst. Qed.
  Smpl Add apply of_value_with : of_value.

  Definition of_value (a1' a2' : Value.t) :
    OfValue.t a1' ->
    OfValue.t a2' ->
    OfValue.t (Value.Tuple [a1'; a2']).
  Proof.
    intros [A1] [A2].
    eapply OfValue.Make with (A := A1 * A2).
    smpl of_value; eassumption.
  Defined.
  Smpl Add apply of_value : of_value.

  Module SubPointer.
    Definition get_index_0 {A1 A2 : Set} `{Link A1} `{Link A2} :
        SubPointer.Runner.t (A1 * A2) (Pointer.Index.Tuple 0) := {|
      SubPointer.Runner.projection '(a1, _) := Some a1;
      SubPointer.Runner.injection '(a1, a2) a1' := Some (a1', a2);
    |}.

    Lemma get_index_0_is_valid {A1 A2 : Set} `{Link A1} `{Link A2} :
      SubPointer.Runner.Valid.t (get_index_0 (A1 := A1) (A2 := A2)).
    Proof.
      hauto l: on.
    Qed.
    Smpl Add apply get_index_0_is_valid : run_sub_pointer.

    Definition get_index_1 {A1 A2 : Set} `{Link A1} `{Link A2} :
        SubPointer.Runner.t (A1 * A2) (Pointer.Index.Tuple 1) := {|
      SubPointer.Runner.projection '(_, a2) := Some a2;
      SubPointer.Runner.injection '(a1, a2) a2' := Some (a1, a2');
    |}.

    Lemma get_index_1_is_valid {A1 A2 : Set} `{Link A1} `{Link A2} :
      SubPointer.Runner.Valid.t (get_index_1 (A1 := A1) (A2 := A2)).
    Proof.
      hauto l: on.
    Qed.
    Smpl Add apply get_index_1_is_valid : run_sub_pointer.
  End SubPointer.
End Pair.

Ltac rewrite_cast :=
  change_cast_integer;
  match goal with
  | |- context[M.cast _ (φ _)] =>
    eapply Run.Rewrite; [
      (
        erewrite cast_integer_eq with (kind_source := IntegerKind.U8) ||
        erewrite cast_integer_eq with (kind_source := IntegerKind.U16) ||
        erewrite cast_integer_eq with (kind_source := IntegerKind.U32) ||
        erewrite cast_integer_eq with (kind_source := IntegerKind.U64) ||
        erewrite cast_integer_eq with (kind_source := IntegerKind.U128) ||
        erewrite cast_integer_eq with (kind_source := IntegerKind.Usize) ||
        erewrite cast_integer_eq with (kind_source := IntegerKind.I8) ||
        erewrite cast_integer_eq with (kind_source := IntegerKind.I16) ||
        erewrite cast_integer_eq with (kind_source := IntegerKind.I32) ||
        erewrite cast_integer_eq with (kind_source := IntegerKind.I64) ||
        erewrite cast_integer_eq with (kind_source := IntegerKind.I128) ||
        erewrite cast_integer_eq with (kind_source := IntegerKind.Isize)
      );
      reflexivity
    |]
  end.
Smpl Add rewrite_cast : run_symbolic.<|MERGE_RESOLUTION|>--- conflicted
+++ resolved
@@ -1,12 +1,9 @@
 Require Import CoqOfRust.CoqOfRust.
 
-<<<<<<< HEAD
 Import List.ListNotations.
 
 Local Open Scope list.
- 
-=======
->>>>>>> d84ad3b4
+
 Axiom IsTraitAssociatedType_eq :
   forall
     (trait_name : string)
