Require Import CoqOfRust.CoqOfRust.
Require Import CoqOfRust.links.M.
Require Import core.convert.links.mod.
Require Import core.links.array.
Require Import core.ops.links.range.
Require core.links.clone.
Require core.links.default.
<<<<<<< HEAD
Import Run.

Module ruint.
  Module Uint.
    Parameter t : Usize.t -> Usize.t -> Set.

    Parameter to_value : forall {BITS LIMBS : Usize.t}, t BITS LIMBS -> Value.t.

    Global Instance IsLink : forall {BITS LIMBS : Usize.t}, Link (t BITS LIMBS) := {
      Φ := Ty.apply (Ty.path "ruint::Uint") [ φ BITS; φ LIMBS ] [];
      φ := to_value;
    }.

    Definition of_ty (BITS' LIMBS' : Value.t) (BITS LIMBS : Usize.t) :
      BITS' = φ BITS ->
      LIMBS' = φ LIMBS ->
      OfTy.t (Ty.apply (Ty.path "ruint::Uint") [ BITS' ; LIMBS' ] []).
    Proof. intros. eapply OfTy.Make with (A := t BITS LIMBS). now subst. Defined.
    Smpl Add eapply of_ty : of_ty.
  End Uint.

  Module Impl_Uint.
    (* Uint<BITS, LIMBS> *)
    Definition Self (BITS LIMBS : Usize.t) : Set :=
      Uint.t BITS LIMBS.

    Definition Self_ty (BITS LIMBS : Value.t) : Ty.t :=
      Ty.apply (Ty.path "ruint::Uint") [ BITS; LIMBS ] [].

    (* pub fn wrapping_add(self, rhs: Self) -> Self *)
    Parameter wrapping_add : forall (BITS LIMBS : Value.t), PolymorphicFunction.t.

    Global Instance wrapping_add_IsAssociated :
      forall (BITS LIMBS : Value.t),
      M.IsAssociatedFunction.Trait
        (Self_ty BITS LIMBS)
        "wrapping_add"
        (wrapping_add BITS LIMBS).
    Admitted.

    Global Instance run_wrapping_add :
      forall (BITS LIMBS : Usize.t),
      forall (x1 x2 : Self BITS LIMBS),
      Run.Trait
        (wrapping_add (φ BITS) (φ LIMBS)) [] [] [ φ x1; φ x2 ]
        (Self BITS LIMBS).
    Admitted.

    (* pub const fn to_be_bytes<const BYTES: usize>(&self) -> [u8; BYTES] *)
    Parameter to_be_bytes : forall (BITS LIMBS : Value.t), PolymorphicFunction.t.

    Global Instance to_be_bytes_IsAssociated :
      forall (BITS LIMBS : Value.t),
      M.IsAssociatedFunction.Trait
        (Self_ty BITS LIMBS)
        "to_be_bytes"
        (to_be_bytes BITS LIMBS).
    Admitted.

    Global Instance run_to_be_bytes :
      forall (BITS LIMBS BYTES : Usize.t),
      forall (x : Ref.t Pointer.Kind.Ref (Self BITS LIMBS)),
      Run.Trait
        (to_be_bytes (φ BITS) (φ LIMBS)) [ φ BYTES ] [] [ φ x ]
        (array.t U8.t BYTES).
    Admitted.
  End Impl_Uint.

  Module Impl_bit_for_Uint.
    (* Define Self as the underlying Uint type parameterized by BITS and LIMBS. *)
    Definition Self (BITS LIMBS : Usize.t) : Set :=
      ruint.Uint.t BITS LIMBS.
    
    (* The linked type for Self is given by the application of the Uint path to the bit and limb parameters. *)
    Definition Self_ty (BITS LIMBS : Value.t) : Ty.t :=
      Ty.apply (Ty.path "ruint::Uint") [BITS; LIMBS] [].
    
    (* Declare the polymorphic function "bit". The type here is abstract;
       it represents the associated function in Rust that takes an extra argument
       (for example, a Usize) and returns a Uint. Adjust the argument list as needed. *)
    Parameter bit : forall (BITS LIMBS : Value.t), PolymorphicFunction.t.
    
    (* Declare the associated function instance. This tells our framework that "bit"
       is the associated function for the Uint type with the given BITS and LIMBS. *)
    Global Instance bit_IsAssociated :
      forall (BITS LIMBS : Value.t),
        M.IsAssociatedFunction.Trait
          (Self_ty BITS LIMBS)
          "bit"
          (bit BITS LIMBS).
    Admitted.
    
    (* Provide a run-instance for "bit" in case the function takes an extra argument.
       For instance, if "bit" takes a Usize.t argument (say, a bit index or similar),
       then the run instance might look like this. Adjust the argument types as needed.
       
       Here we assume it takes one Usize.t argument. If it takes no arguments, simply leave the list empty.
    *)
    Global Instance run_bit :
      forall (BITS LIMBS : Usize.t) (input : Usize.t),
        Run.Trait (bit (φ BITS) (φ LIMBS))
                  []           (* no polymorphic constants *)
                  []           (* no trait polymorphic types; adjust if needed *)
                  [ φ input ]  (* the argument list *)
                  (Self BITS LIMBS).
    Admitted.
    
  End Impl_bit_for_Uint.

  Module Impl_is_zero_Uint.
    (* We assume the type of Uint is already defined, e.g.: *)
    Definition Self (BITS LIMBS : Usize.t) : Set :=
      ruint.Uint.t BITS LIMBS.
    
    Definition Self_ty (BITS LIMBS : Value.t) : Ty.t :=
      Ty.apply (Ty.path "ruint::Uint") [ BITS; LIMBS ] [].
    
    (* The associated function "is_zero" as a polymorphic function.
       Its parameters are the polymorphic parameters for BITS and LIMBS.
       Its intended meaning is that when invoked on a Uint, it returns a bool. *)
    Parameter is_zero : forall (BITS LIMBS : Value.t), PolymorphicFunction.t.
    
    Global Instance is_zero_IsAssociated :
      forall (BITS LIMBS : Value.t),
        M.IsAssociatedFunction.Trait
          (Self_ty BITS LIMBS)
          "is_zero"
          (is_zero BITS LIMBS).
    Admitted.
    
    (* The runtime instance: when you run "is_zero" (with the linked BITS and LIMBS) on an
       argument – here a reference to the Uint – you get a bool. *)
    Global Instance run_is_zero :
      forall (BITS LIMBS : Usize.t)
             (self : Ref.t Pointer.Kind.Ref (Self BITS LIMBS)),
        Run.Trait (is_zero (φ BITS) (φ LIMBS)) [] [] [ Ref.IsLink.(φ) self ] bool.
    Admitted.
  End Impl_is_zero_Uint.

  Module Impl_from_Uint.
    Definition Self (BITS LIMBS : Usize.t) : Set :=
      ruint.Uint.t BITS LIMBS.
  
    Definition Self_ty (BITS LIMBS : Value.t) : Ty.t :=
      Ty.apply (Ty.path "ruint::Uint") [ BITS; LIMBS ] [].
  
    (* pub const fn from(value: Usize.t) -> Self *)
    Parameter from : forall (BITS LIMBS : Value.t), PolymorphicFunction.t.
  
    Global Instance from_IsAssociated :
      forall (BITS LIMBS : Value.t),
      M.IsAssociatedFunction.Trait
        (Self_ty BITS LIMBS)
        "from"
        (from BITS LIMBS).
    Admitted.
  
    Global Instance run_from :
      forall (BITS LIMBS : Usize.t) (value : Usize.t),
      Run.Trait (from (φ BITS) (φ LIMBS)) [] [] [ φ value ] (Self BITS LIMBS).
    Admitted.

    Global Instance run_from_bool :
      forall (BITS LIMBS : Usize.t) (value : bool),
      Run.Trait (from (φ BITS) (φ LIMBS)) [] [ Φ bool ] [ φ value ] (Self BITS LIMBS).
    Admitted.
  End Impl_from_Uint.

  Module Impl_PartialOrd_for_Uint.
      Definition Self (BITS LIMBS : Value.t) : Ty.t :=
        Ty.apply (Ty.path "ruint::Uint") [ BITS; LIMBS ] [].
    
      Parameter lt : forall (BITS LIMBS : Value.t), PolymorphicFunction.t.
      Parameter gt : forall (BITS LIMBS : Value.t), PolymorphicFunction.t.

      Axiom Implements :
        forall (BITS LIMBS : Value.t) (trait_tys : list Ty.t),
          M.IsTraitInstance
            "core::cmp::PartialOrd"
            (* Trait polymorphic consts *) []
            (* Trait polymorphic types *) trait_tys
            (Self BITS LIMBS)
            (* Instance *) [ ("lt", InstanceField.Method (lt BITS LIMBS)); ("gt", InstanceField.Method (gt BITS LIMBS)) ].
    
      Definition run_lt :
        forall (BITS LIMBS : Usize.t),
        forall (x1 x2 : Ref.t Pointer.Kind.Ref (ruint.Uint.t BITS LIMBS)),
        {{ lt (φ BITS) (φ LIMBS) [] [] [ φ x1; φ x2 ] 🔽 bool }}.
      Admitted.

      Definition run_gt :
        forall (BITS LIMBS : Usize.t),
        forall (x1 x2 : Ref.t Pointer.Kind.Ref (ruint.Uint.t BITS LIMBS)),
        {{ gt (φ BITS) (φ LIMBS) [] [] [ φ x1; φ x2 ] 🔽 bool }}.
      Admitted.
    
      Definition run (BITS LIMBS : Value.t) :
        PolymorphicFunction.t.
      Proof.
        exact (lt BITS LIMBS).
      Defined.
    End Impl_PartialOrd_for_Uint.

    Module Impl_PartialEq_for_Uint.
      Definition Self (BITS LIMBS : Value.t) : Ty.t :=
        Ty.apply (Ty.path "ruint::Uint") [BITS; LIMBS] [].
    
      Parameter eq : forall (BITS LIMBS : Value.t), PolymorphicFunction.t.
    
      Axiom Implements :
        forall (BITS LIMBS : Value.t),
          M.IsTraitInstance
            "core::cmp::PartialEq"
            []
            [Ty.apply (Ty.path "ruint::Uint") [BITS; LIMBS] []]
            (Ty.apply (Ty.path "ruint::Uint") [BITS; LIMBS] [])
            [("eq", InstanceField.Method (Impl_PartialEq_for_Uint.eq BITS LIMBS))].

      Definition run_eq :
          forall (BITS LIMBS : Usize.t),
          forall (x1 x2 : Ref.t Pointer.Kind.Ref (ruint.Uint.t BITS LIMBS)),
          {{ eq (φ BITS) (φ LIMBS) [] [] [ φ x1; φ x2 ] 🔽 bool }}.
      Proof.
      Admitted.

      Instance run_eq_Uint :
        forall (BITS LIMBS : Usize.t) (x y : Ref.t Pointer.Kind.Ref (Uint.t BITS LIMBS)),
        Run.Trait (eq (φ BITS) (φ LIMBS)) [] [] [ φ x; φ y ] bool.
      Admitted.

    End Impl_PartialEq_for_Uint.

    Module Impl_BitAnd_for_Uint.
      Definition Self (BITS LIMBS : Value.t) : Ty.t :=
        Ty.apply (Ty.path "ruint::Uint") [BITS; LIMBS] [].
    
      Parameter bitand : forall (BITS LIMBS : Value.t), PolymorphicFunction.t.
    
      Axiom Implements :
        forall (BITS LIMBS : Value.t),
          M.IsTraitInstance
            "core::ops::bit::BitAnd"
            []
            [Ty.apply (Ty.path "ruint::Uint") [BITS; LIMBS] []]
            (Self BITS LIMBS)
            [("bitand", InstanceField.Method (bitand BITS LIMBS))].
    
      Instance run_bitand :
        forall (BITS LIMBS : Usize.t)
               (x y : Uint.t BITS LIMBS),
          Run.Trait (bitand (φ BITS) (φ LIMBS)) [] [] [ φ x; φ y ] (Uint.t BITS LIMBS).
      Proof.
      Admitted.
    End Impl_BitAnd_for_Uint.

    Module Impl_BitOr_for_Uint.
      Definition Self (BITS LIMBS : Value.t) : Ty.t :=
        Ty.apply (Ty.path "ruint::Uint") [BITS; LIMBS] [].
    
      Parameter bitor : forall (BITS LIMBS : Value.t), PolymorphicFunction.t.
    
      Axiom Implements :
        forall (BITS LIMBS : Value.t),
          M.IsTraitInstance
            "core::ops::bit::BitOr"
            []
            [Ty.apply (Ty.path "ruint::Uint") [BITS; LIMBS] []]
            (Self BITS LIMBS)
            [("bitor", InstanceField.Method (bitor BITS LIMBS))].
    
      Instance run_bitor :
        forall (BITS LIMBS : Usize.t)
               (x y : Uint.t BITS LIMBS),
          Run.Trait (bitor (φ BITS) (φ LIMBS)) [] [] [ φ x; φ y ] (Uint.t BITS LIMBS).
      Proof.
      Admitted.
    End Impl_BitOr_for_Uint.

    Module Impl_BitXor_for_Uint.
      Definition Self (BITS LIMBS : Value.t) : Ty.t :=
        Ty.apply (Ty.path "ruint::Uint") [BITS; LIMBS] [].
    
      Parameter bitxor : forall (BITS LIMBS : Value.t), PolymorphicFunction.t.
    
      Axiom Implements :
        forall (BITS LIMBS : Value.t),
          M.IsTraitInstance
            "core::ops::bit::BitXor"
            []
            [Ty.apply (Ty.path "ruint::Uint") [BITS; LIMBS] []]
            (Self BITS LIMBS)
            [("bitxor", InstanceField.Method (bitxor BITS LIMBS))].
    
      Instance run_bitxor :
        forall (BITS LIMBS : Usize.t)
               (x y : Uint.t BITS LIMBS),
          Run.Trait (bitxor (φ BITS) (φ LIMBS)) [] [] [ φ x; φ y ] (Uint.t BITS LIMBS).
      Proof.
      Admitted.
    End Impl_BitXor_for_Uint.

    Module Impl_BitNot_for_Uint.
      Definition Self (BITS LIMBS : Value.t) : Ty.t :=
        Ty.apply (Ty.path "ruint::Uint") [BITS; LIMBS] [].
    
      Parameter bitnot : forall (BITS LIMBS : Value.t), PolymorphicFunction.t.
    
      Axiom Implements :
        forall (BITS LIMBS : Value.t),
          M.IsTraitInstance
            "core::ops::bit::Not"
            []
            []
            (Self BITS LIMBS)
            [("not", InstanceField.Method (bitnot BITS LIMBS))].
    
      Instance run_bitnot :
        forall (BITS LIMBS : Usize.t)
               (x : Uint.t BITS LIMBS),
          Run.Trait (bitnot (φ BITS) (φ LIMBS)) [] [] [ φ x ] (Uint.t BITS LIMBS).
      Proof.
      Admitted.
    End Impl_BitNot_for_Uint.
    
End ruint.
=======
Require Import ruint.links.lib.
>>>>>>> 8cda9901

Module alloy_primitives.
  Module bits.
    Module links.
      Module fixed.
        (* pub struct FixedBytes<const N: usize>(#[into_iterator(owned, ref, ref_mut)] pub [u8; N]); *)
        Module FixedBytes.
          Parameter t : Usize.t -> Set.

          Parameter to_value : forall {N : Usize.t}, t N -> Value.t.

          Global Instance IsLink {N : Usize.t} : Link (t N) := {
            Φ := Ty.apply (Ty.path "alloy_primitives::bits::fixed::FixedBytes") [ φ N ] [];
            φ := to_value;
          }.

          Definition of_ty (N : Usize.t) (N' : Value.t) :
            N' = φ N ->
            OfTy.t (Ty.apply (Ty.path "alloy_primitives::bits::fixed::FixedBytes") [ N' ] []).
          Proof.
            intros.
            eapply OfTy.Make with (A := t N).
            now subst.
          Defined.
          Smpl Add eapply of_ty : of_ty.
        End FixedBytes.

        Module Impl_From_for_FixedBytes.
          Definition Self (N : Usize.t) : Set :=
            FixedBytes.t N.

          Parameter from : forall (N : Usize.t), PolymorphicFunction.t.

          Axiom Implements :
            forall (N : Usize.t),
            M.IsTraitInstance
              "core::convert::From"
              (* Trait polymorphic consts *) []
              (* Trait polymorphic types *) [ Φ (array.t U8.t N) ]
              (Φ (Self N))
              (* Instance *) [ ("from", InstanceField.Method (from N)) ].

          Parameter run :
            forall (N : Usize.t),
            core.convert.links.mod.From.Run (Self N) (T := array.t U8.t N).
        End Impl_From_for_FixedBytes.
      End fixed.

      Module address.
        Module Address.
          Parameter t : Set.

          Parameter to_value : t -> Value.t.

          Global Instance IsLink : Link t := {
            Φ := Ty.path "alloy_primitives::bits::address::Address";
            φ := to_value;
          }.

          Definition of_ty : OfTy.t (Ty.path "alloy_primitives::bits::address::Address").
          Proof. eapply OfTy.Make with (A := t); reflexivity. Defined.
          Smpl Add apply of_ty : of_ty.
        End Address.

        (* impl Address { *)
        Module Impl_Address.
          Definition Self : Set :=
            Address.t.

          (* pub fn from_word(word: FixedBytes<32>) -> Self *)
          Parameter from_word : PolymorphicFunction.t.

          Global Instance AssociatedFunction_from_word :
            M.IsAssociatedFunction.Trait (Φ Self) "from_word" from_word.
          Admitted.

          Global Instance run_from_word (word : fixed.FixedBytes.t {| Integer.value := 32 |}) :
            Run.Trait from_word [] [] [ φ word ] Address.t.
          Admitted.
        End Impl_Address.
      End address.
    End links.
  End bits.

  Module links.
    Module bytes_.
      Module Bytes.
        Parameter t : Set.

        Parameter to_value : t -> Value.t.

        Global Instance IsLink : Link t := {
          Φ := Ty.path "alloy_primitives::bytes_::Bytes";
          φ := to_value;
        }.

        Definition of_ty : OfTy.t (Ty.path "alloy_primitives::bytes_::Bytes").
        Proof. eapply OfTy.Make with (A := t); reflexivity. Defined.
        Smpl Add apply of_ty : of_ty.
      End Bytes.

      Module Impl_Bytes.
        Definition Self : Set :=
          Bytes.t.

        (* pub fn new() -> Self *)
        Parameter new : PolymorphicFunction.t.

        Global Instance AssociatedFunction_new :
          M.IsAssociatedFunction.Trait (Φ Self) "new" new.
        Admitted.

        Global Instance run_new : Run.Trait new [] [] [] Bytes.t.
        Admitted.

        (* pub fn slice(&self, range: impl RangeBounds<usize>) -> Self *)
        Parameter slice : PolymorphicFunction.t.

        Global Instance AssociatedFunction_slice :
          M.IsAssociatedFunction.Trait (Φ Self) "slice" slice.
        Admitted.

        Global Instance run_slice {A : Set} `{Link A} 
          (self : Ref.t Pointer.Kind.Ref Self) 
          (range : A) 
          (run_RangeBounds_for_A : RangeBounds.Run A) :
          Run.Trait slice [] [] [φ self; φ range] Self.
        Admitted.
      End Impl_Bytes.
      
      Module Impl_Clone_for_Bytes.
        Definition Self : Ty.t := Ty.path "alloy_primitives::bytes_::Bytes".

        Parameter clone : PolymorphicFunction.t.

        Axiom Implements :
          M.IsTraitInstance
            "core::clone::Clone"
            (* Trait polymorphic consts *) []
            (* Trait polymorphic types *) []
            Self
            (* Instance *) [ ("clone", InstanceField.Method clone) ].

        Definition run_clone : clone.Clone.Run_clone Bytes.t.
        Admitted.
      
        Definition run : clone.Clone.Run Bytes.t.
        Proof.
          constructor.
          { (* clone *)
            exact run_clone.
          }
        Defined.
      End Impl_Clone_for_Bytes.

      Module Impl_Default_for_Bytes.
        Definition Self : Ty.t := Ty.path "alloy_primitives::bytes_::Bytes".

        Parameter default : PolymorphicFunction.t.

        Axiom Implements :
          M.IsTraitInstance
            "default::default::Default"
            (* Trait polymorphic consts *) []
            (* Trait polymorphic types *) []
            Self
            (* Instance *) [ ("default", InstanceField.Method default) ].

        Definition run_default : default.Default.Run_default Bytes.t.
        Admitted.
      
        Definition run : default.Default.Run Bytes.t.
        Proof.
          constructor.
          { (* clone *)
            exact run_default.
          }
        Defined.
      End Impl_Default_for_Bytes.
    End bytes_.
  End links.
End alloy_primitives.

Module FixedBytes.
  Parameter t : Set.

  Parameter to_value : t -> Value.t.

  Global Instance IsLink : Link t := {
    Φ := Ty.path "alloy_primitives::bits::fixed::FixedBytes";
    φ := to_value;
  }.
End FixedBytes.

Module U256.
  Definition t : Set :=
    Uint.t {| Integer.value := 256 |} {| Integer.value := 4 |}.
End U256.

Module B256.
  Definition t : Set :=
    alloy_primitives.bits.links.fixed.FixedBytes.t {| Integer.value := 32 |}.
End B256.<|MERGE_RESOLUTION|>--- conflicted
+++ resolved
@@ -5,335 +5,7 @@
 Require Import core.ops.links.range.
 Require core.links.clone.
 Require core.links.default.
-<<<<<<< HEAD
-Import Run.
-
-Module ruint.
-  Module Uint.
-    Parameter t : Usize.t -> Usize.t -> Set.
-
-    Parameter to_value : forall {BITS LIMBS : Usize.t}, t BITS LIMBS -> Value.t.
-
-    Global Instance IsLink : forall {BITS LIMBS : Usize.t}, Link (t BITS LIMBS) := {
-      Φ := Ty.apply (Ty.path "ruint::Uint") [ φ BITS; φ LIMBS ] [];
-      φ := to_value;
-    }.
-
-    Definition of_ty (BITS' LIMBS' : Value.t) (BITS LIMBS : Usize.t) :
-      BITS' = φ BITS ->
-      LIMBS' = φ LIMBS ->
-      OfTy.t (Ty.apply (Ty.path "ruint::Uint") [ BITS' ; LIMBS' ] []).
-    Proof. intros. eapply OfTy.Make with (A := t BITS LIMBS). now subst. Defined.
-    Smpl Add eapply of_ty : of_ty.
-  End Uint.
-
-  Module Impl_Uint.
-    (* Uint<BITS, LIMBS> *)
-    Definition Self (BITS LIMBS : Usize.t) : Set :=
-      Uint.t BITS LIMBS.
-
-    Definition Self_ty (BITS LIMBS : Value.t) : Ty.t :=
-      Ty.apply (Ty.path "ruint::Uint") [ BITS; LIMBS ] [].
-
-    (* pub fn wrapping_add(self, rhs: Self) -> Self *)
-    Parameter wrapping_add : forall (BITS LIMBS : Value.t), PolymorphicFunction.t.
-
-    Global Instance wrapping_add_IsAssociated :
-      forall (BITS LIMBS : Value.t),
-      M.IsAssociatedFunction.Trait
-        (Self_ty BITS LIMBS)
-        "wrapping_add"
-        (wrapping_add BITS LIMBS).
-    Admitted.
-
-    Global Instance run_wrapping_add :
-      forall (BITS LIMBS : Usize.t),
-      forall (x1 x2 : Self BITS LIMBS),
-      Run.Trait
-        (wrapping_add (φ BITS) (φ LIMBS)) [] [] [ φ x1; φ x2 ]
-        (Self BITS LIMBS).
-    Admitted.
-
-    (* pub const fn to_be_bytes<const BYTES: usize>(&self) -> [u8; BYTES] *)
-    Parameter to_be_bytes : forall (BITS LIMBS : Value.t), PolymorphicFunction.t.
-
-    Global Instance to_be_bytes_IsAssociated :
-      forall (BITS LIMBS : Value.t),
-      M.IsAssociatedFunction.Trait
-        (Self_ty BITS LIMBS)
-        "to_be_bytes"
-        (to_be_bytes BITS LIMBS).
-    Admitted.
-
-    Global Instance run_to_be_bytes :
-      forall (BITS LIMBS BYTES : Usize.t),
-      forall (x : Ref.t Pointer.Kind.Ref (Self BITS LIMBS)),
-      Run.Trait
-        (to_be_bytes (φ BITS) (φ LIMBS)) [ φ BYTES ] [] [ φ x ]
-        (array.t U8.t BYTES).
-    Admitted.
-  End Impl_Uint.
-
-  Module Impl_bit_for_Uint.
-    (* Define Self as the underlying Uint type parameterized by BITS and LIMBS. *)
-    Definition Self (BITS LIMBS : Usize.t) : Set :=
-      ruint.Uint.t BITS LIMBS.
-    
-    (* The linked type for Self is given by the application of the Uint path to the bit and limb parameters. *)
-    Definition Self_ty (BITS LIMBS : Value.t) : Ty.t :=
-      Ty.apply (Ty.path "ruint::Uint") [BITS; LIMBS] [].
-    
-    (* Declare the polymorphic function "bit". The type here is abstract;
-       it represents the associated function in Rust that takes an extra argument
-       (for example, a Usize) and returns a Uint. Adjust the argument list as needed. *)
-    Parameter bit : forall (BITS LIMBS : Value.t), PolymorphicFunction.t.
-    
-    (* Declare the associated function instance. This tells our framework that "bit"
-       is the associated function for the Uint type with the given BITS and LIMBS. *)
-    Global Instance bit_IsAssociated :
-      forall (BITS LIMBS : Value.t),
-        M.IsAssociatedFunction.Trait
-          (Self_ty BITS LIMBS)
-          "bit"
-          (bit BITS LIMBS).
-    Admitted.
-    
-    (* Provide a run-instance for "bit" in case the function takes an extra argument.
-       For instance, if "bit" takes a Usize.t argument (say, a bit index or similar),
-       then the run instance might look like this. Adjust the argument types as needed.
-       
-       Here we assume it takes one Usize.t argument. If it takes no arguments, simply leave the list empty.
-    *)
-    Global Instance run_bit :
-      forall (BITS LIMBS : Usize.t) (input : Usize.t),
-        Run.Trait (bit (φ BITS) (φ LIMBS))
-                  []           (* no polymorphic constants *)
-                  []           (* no trait polymorphic types; adjust if needed *)
-                  [ φ input ]  (* the argument list *)
-                  (Self BITS LIMBS).
-    Admitted.
-    
-  End Impl_bit_for_Uint.
-
-  Module Impl_is_zero_Uint.
-    (* We assume the type of Uint is already defined, e.g.: *)
-    Definition Self (BITS LIMBS : Usize.t) : Set :=
-      ruint.Uint.t BITS LIMBS.
-    
-    Definition Self_ty (BITS LIMBS : Value.t) : Ty.t :=
-      Ty.apply (Ty.path "ruint::Uint") [ BITS; LIMBS ] [].
-    
-    (* The associated function "is_zero" as a polymorphic function.
-       Its parameters are the polymorphic parameters for BITS and LIMBS.
-       Its intended meaning is that when invoked on a Uint, it returns a bool. *)
-    Parameter is_zero : forall (BITS LIMBS : Value.t), PolymorphicFunction.t.
-    
-    Global Instance is_zero_IsAssociated :
-      forall (BITS LIMBS : Value.t),
-        M.IsAssociatedFunction.Trait
-          (Self_ty BITS LIMBS)
-          "is_zero"
-          (is_zero BITS LIMBS).
-    Admitted.
-    
-    (* The runtime instance: when you run "is_zero" (with the linked BITS and LIMBS) on an
-       argument – here a reference to the Uint – you get a bool. *)
-    Global Instance run_is_zero :
-      forall (BITS LIMBS : Usize.t)
-             (self : Ref.t Pointer.Kind.Ref (Self BITS LIMBS)),
-        Run.Trait (is_zero (φ BITS) (φ LIMBS)) [] [] [ Ref.IsLink.(φ) self ] bool.
-    Admitted.
-  End Impl_is_zero_Uint.
-
-  Module Impl_from_Uint.
-    Definition Self (BITS LIMBS : Usize.t) : Set :=
-      ruint.Uint.t BITS LIMBS.
-  
-    Definition Self_ty (BITS LIMBS : Value.t) : Ty.t :=
-      Ty.apply (Ty.path "ruint::Uint") [ BITS; LIMBS ] [].
-  
-    (* pub const fn from(value: Usize.t) -> Self *)
-    Parameter from : forall (BITS LIMBS : Value.t), PolymorphicFunction.t.
-  
-    Global Instance from_IsAssociated :
-      forall (BITS LIMBS : Value.t),
-      M.IsAssociatedFunction.Trait
-        (Self_ty BITS LIMBS)
-        "from"
-        (from BITS LIMBS).
-    Admitted.
-  
-    Global Instance run_from :
-      forall (BITS LIMBS : Usize.t) (value : Usize.t),
-      Run.Trait (from (φ BITS) (φ LIMBS)) [] [] [ φ value ] (Self BITS LIMBS).
-    Admitted.
-
-    Global Instance run_from_bool :
-      forall (BITS LIMBS : Usize.t) (value : bool),
-      Run.Trait (from (φ BITS) (φ LIMBS)) [] [ Φ bool ] [ φ value ] (Self BITS LIMBS).
-    Admitted.
-  End Impl_from_Uint.
-
-  Module Impl_PartialOrd_for_Uint.
-      Definition Self (BITS LIMBS : Value.t) : Ty.t :=
-        Ty.apply (Ty.path "ruint::Uint") [ BITS; LIMBS ] [].
-    
-      Parameter lt : forall (BITS LIMBS : Value.t), PolymorphicFunction.t.
-      Parameter gt : forall (BITS LIMBS : Value.t), PolymorphicFunction.t.
-
-      Axiom Implements :
-        forall (BITS LIMBS : Value.t) (trait_tys : list Ty.t),
-          M.IsTraitInstance
-            "core::cmp::PartialOrd"
-            (* Trait polymorphic consts *) []
-            (* Trait polymorphic types *) trait_tys
-            (Self BITS LIMBS)
-            (* Instance *) [ ("lt", InstanceField.Method (lt BITS LIMBS)); ("gt", InstanceField.Method (gt BITS LIMBS)) ].
-    
-      Definition run_lt :
-        forall (BITS LIMBS : Usize.t),
-        forall (x1 x2 : Ref.t Pointer.Kind.Ref (ruint.Uint.t BITS LIMBS)),
-        {{ lt (φ BITS) (φ LIMBS) [] [] [ φ x1; φ x2 ] 🔽 bool }}.
-      Admitted.
-
-      Definition run_gt :
-        forall (BITS LIMBS : Usize.t),
-        forall (x1 x2 : Ref.t Pointer.Kind.Ref (ruint.Uint.t BITS LIMBS)),
-        {{ gt (φ BITS) (φ LIMBS) [] [] [ φ x1; φ x2 ] 🔽 bool }}.
-      Admitted.
-    
-      Definition run (BITS LIMBS : Value.t) :
-        PolymorphicFunction.t.
-      Proof.
-        exact (lt BITS LIMBS).
-      Defined.
-    End Impl_PartialOrd_for_Uint.
-
-    Module Impl_PartialEq_for_Uint.
-      Definition Self (BITS LIMBS : Value.t) : Ty.t :=
-        Ty.apply (Ty.path "ruint::Uint") [BITS; LIMBS] [].
-    
-      Parameter eq : forall (BITS LIMBS : Value.t), PolymorphicFunction.t.
-    
-      Axiom Implements :
-        forall (BITS LIMBS : Value.t),
-          M.IsTraitInstance
-            "core::cmp::PartialEq"
-            []
-            [Ty.apply (Ty.path "ruint::Uint") [BITS; LIMBS] []]
-            (Ty.apply (Ty.path "ruint::Uint") [BITS; LIMBS] [])
-            [("eq", InstanceField.Method (Impl_PartialEq_for_Uint.eq BITS LIMBS))].
-
-      Definition run_eq :
-          forall (BITS LIMBS : Usize.t),
-          forall (x1 x2 : Ref.t Pointer.Kind.Ref (ruint.Uint.t BITS LIMBS)),
-          {{ eq (φ BITS) (φ LIMBS) [] [] [ φ x1; φ x2 ] 🔽 bool }}.
-      Proof.
-      Admitted.
-
-      Instance run_eq_Uint :
-        forall (BITS LIMBS : Usize.t) (x y : Ref.t Pointer.Kind.Ref (Uint.t BITS LIMBS)),
-        Run.Trait (eq (φ BITS) (φ LIMBS)) [] [] [ φ x; φ y ] bool.
-      Admitted.
-
-    End Impl_PartialEq_for_Uint.
-
-    Module Impl_BitAnd_for_Uint.
-      Definition Self (BITS LIMBS : Value.t) : Ty.t :=
-        Ty.apply (Ty.path "ruint::Uint") [BITS; LIMBS] [].
-    
-      Parameter bitand : forall (BITS LIMBS : Value.t), PolymorphicFunction.t.
-    
-      Axiom Implements :
-        forall (BITS LIMBS : Value.t),
-          M.IsTraitInstance
-            "core::ops::bit::BitAnd"
-            []
-            [Ty.apply (Ty.path "ruint::Uint") [BITS; LIMBS] []]
-            (Self BITS LIMBS)
-            [("bitand", InstanceField.Method (bitand BITS LIMBS))].
-    
-      Instance run_bitand :
-        forall (BITS LIMBS : Usize.t)
-               (x y : Uint.t BITS LIMBS),
-          Run.Trait (bitand (φ BITS) (φ LIMBS)) [] [] [ φ x; φ y ] (Uint.t BITS LIMBS).
-      Proof.
-      Admitted.
-    End Impl_BitAnd_for_Uint.
-
-    Module Impl_BitOr_for_Uint.
-      Definition Self (BITS LIMBS : Value.t) : Ty.t :=
-        Ty.apply (Ty.path "ruint::Uint") [BITS; LIMBS] [].
-    
-      Parameter bitor : forall (BITS LIMBS : Value.t), PolymorphicFunction.t.
-    
-      Axiom Implements :
-        forall (BITS LIMBS : Value.t),
-          M.IsTraitInstance
-            "core::ops::bit::BitOr"
-            []
-            [Ty.apply (Ty.path "ruint::Uint") [BITS; LIMBS] []]
-            (Self BITS LIMBS)
-            [("bitor", InstanceField.Method (bitor BITS LIMBS))].
-    
-      Instance run_bitor :
-        forall (BITS LIMBS : Usize.t)
-               (x y : Uint.t BITS LIMBS),
-          Run.Trait (bitor (φ BITS) (φ LIMBS)) [] [] [ φ x; φ y ] (Uint.t BITS LIMBS).
-      Proof.
-      Admitted.
-    End Impl_BitOr_for_Uint.
-
-    Module Impl_BitXor_for_Uint.
-      Definition Self (BITS LIMBS : Value.t) : Ty.t :=
-        Ty.apply (Ty.path "ruint::Uint") [BITS; LIMBS] [].
-    
-      Parameter bitxor : forall (BITS LIMBS : Value.t), PolymorphicFunction.t.
-    
-      Axiom Implements :
-        forall (BITS LIMBS : Value.t),
-          M.IsTraitInstance
-            "core::ops::bit::BitXor"
-            []
-            [Ty.apply (Ty.path "ruint::Uint") [BITS; LIMBS] []]
-            (Self BITS LIMBS)
-            [("bitxor", InstanceField.Method (bitxor BITS LIMBS))].
-    
-      Instance run_bitxor :
-        forall (BITS LIMBS : Usize.t)
-               (x y : Uint.t BITS LIMBS),
-          Run.Trait (bitxor (φ BITS) (φ LIMBS)) [] [] [ φ x; φ y ] (Uint.t BITS LIMBS).
-      Proof.
-      Admitted.
-    End Impl_BitXor_for_Uint.
-
-    Module Impl_BitNot_for_Uint.
-      Definition Self (BITS LIMBS : Value.t) : Ty.t :=
-        Ty.apply (Ty.path "ruint::Uint") [BITS; LIMBS] [].
-    
-      Parameter bitnot : forall (BITS LIMBS : Value.t), PolymorphicFunction.t.
-    
-      Axiom Implements :
-        forall (BITS LIMBS : Value.t),
-          M.IsTraitInstance
-            "core::ops::bit::Not"
-            []
-            []
-            (Self BITS LIMBS)
-            [("not", InstanceField.Method (bitnot BITS LIMBS))].
-    
-      Instance run_bitnot :
-        forall (BITS LIMBS : Usize.t)
-               (x : Uint.t BITS LIMBS),
-          Run.Trait (bitnot (φ BITS) (φ LIMBS)) [] [] [ φ x ] (Uint.t BITS LIMBS).
-      Proof.
-      Admitted.
-    End Impl_BitNot_for_Uint.
-    
-End ruint.
-=======
 Require Import ruint.links.lib.
->>>>>>> 8cda9901
 
 Module alloy_primitives.
   Module bits.
