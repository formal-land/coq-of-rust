--- conflicted
+++ resolved
@@ -1,13 +1,9 @@
 Require Import CoqOfRust.CoqOfRust.
 Require Import CoqOfRust.links.M.
-<<<<<<< HEAD
-Require core.links.clone.
-=======
 Require Import core.links.array.
 Require Import core.convert.links.mod.
 
 Import Run.
->>>>>>> 1b9c9c00
 
 Module ruint.
   Module Uint.
@@ -27,8 +23,6 @@
     Proof. intros. eapply OfTy.Make with (A := t BITS LIMBS). now subst. Defined.
     Smpl Add eapply of_ty : of_ty.
   End Uint.
-<<<<<<< HEAD
-=======
 
   Module Impl_Uint.
     (* Uint<BITS, LIMBS> *)
@@ -70,7 +64,6 @@
       forall (x : Ref.t Pointer.Kind.Ref (Self BITS LIMBS)),
       {{ to_be_bytes (φ BITS) (φ LIMBS) [ φ BYTES ] [] [ φ x ] 🔽 array.t U8.t BYTES }}.
   End Impl_Uint.
->>>>>>> 1b9c9c00
 End ruint.
 
 Module alloy_primitives.
@@ -199,19 +192,6 @@
   End links.
 End alloy_primitives.
 
-<<<<<<< HEAD
-Module Address.
-  Parameter t : Set.
-
-  Parameter to_value : t -> Value.t.
-
-  Global Instance IsLink : Link t := {
-    Φ := Ty.path "alloy_primitives::bits::address::Address";
-    φ := to_value;
-  }.
-End Address.
-=======
->>>>>>> 1b9c9c00
 Module FixedBytes.
   Parameter t : Set.
 
