--- conflicted
+++ resolved
@@ -246,14 +246,6 @@
     alloy_primitives.bits.links.fixed.FixedBytes.t {| Integer.value := 32 |}.
 End B256.
 
-<<<<<<< HEAD
-Module Log.
-  Parameter t : Set.
-
-  Global Instance IsLink : Link t.
-  Admitted.
-End Log.
-=======
 Module Address.
   Definition t : Set :=
     alloy_primitives.bits.links.address.Address.t.
@@ -262,5 +254,4 @@
 Module Bytes.
   Definition t : Set :=
     alloy_primitives.links.bytes_.Bytes.t.
-End Bytes.
->>>>>>> 8481e675
+End Bytes.