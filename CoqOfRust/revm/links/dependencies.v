Require Import CoqOfRust.CoqOfRust.
Require Import CoqOfRust.links.M.
Require Import core.convert.links.mod.
Require Import core.links.array.
Require Import core.ops.links.range.
Require Import core.links.clone.
Require Import core.links.default.
Require Import ruint.links.lib.

(* 
TODO: 
- Start link with beneficiary's Address return type
- In `beneficiary`, link it to Address type(?)
- Link Addesss::into_word
- Link Uint::into
*)

Module alloy_primitives.
  Module bits.
    Module links.
      Module fixed.
        (* pub struct FixedBytes<const N: usize>(#[into_iterator(owned, ref, ref_mut)] pub [u8; N]); *)
        Module FixedBytes.
          Parameter t : Usize.t -> Set.

          Parameter to_value : forall {N : Usize.t}, t N -> Value.t.

          Global Instance IsLink {N : Usize.t} : Link (t N) := {
            Φ := Ty.apply (Ty.path "alloy_primitives::bits::fixed::FixedBytes") [ φ N ] [];
            φ := to_value;
          }.

          Definition of_ty (N : Usize.t) (N' : Value.t) :
            N' = φ N ->
            OfTy.t (Ty.apply (Ty.path "alloy_primitives::bits::fixed::FixedBytes") [ N' ] []).
          Proof.
            intros.
            eapply OfTy.Make with (A := t N).
            now subst.
          Defined.
          Smpl Add eapply of_ty : of_ty.
        End FixedBytes.

        Module Impl_From_for_FixedBytes.
          Definition Self (N : Usize.t) : Set :=
            FixedBytes.t N.

          Parameter from : forall (N : Usize.t), PolymorphicFunction.t.

          Axiom Implements :
            forall (N : Usize.t),
            M.IsTraitInstance
              "core::convert::From"
              (* Trait polymorphic consts *) []
              (* Trait polymorphic types *) [ Φ (array.t U8.t N) ]
              (Φ (Self N))
              (* Instance *) [ ("from", InstanceField.Method (from N)) ].

          Parameter run :
            forall (N : Usize.t),
            core.convert.links.mod.From.Run (Self N) (T := array.t U8.t N).
        End Impl_From_for_FixedBytes.
        
        Module Impl_Into_for_FixedBytes.
          Definition Self (N : Usize.t) : Set :=
            FixedBytes.t N.
                  
          (* fn into(self) -> Uint *)
          Parameter into : forall (N : Usize.t), PolymorphicFunction.t.

          Axiom Implements :
            forall (N : Usize.t),
            M.IsTraitInstance
              "core::convert::Into" [] [ Φ (array.t U8.t N) ] (Φ (Self N))
              [ ("into", InstanceField.Method (into N)) ].

          Parameter run :
            forall (N : Usize.t),
            core.convert.links.mod.Into.Run (Self N) (array.t U8.t N).
        End Impl_Into_for_FixedBytes.
      End fixed.

      Module address.
        Module Address.
          Parameter t : Set.

          Parameter to_value : t -> Value.t.

          Global Instance IsLink : Link t := {
            Φ := Ty.path "alloy_primitives::bits::address::Address";
            φ := to_value;
          }.

          Definition of_ty : OfTy.t (Ty.path "alloy_primitives::bits::address::Address").
          Proof. eapply OfTy.Make with (A := t); reflexivity. Defined.
          Smpl Add apply of_ty : of_ty.
        End Address.

        (* impl Address { *)
        Module Impl_Address.
          Definition Self : Set :=
            Address.t.

          (* pub fn from_word(word: FixedBytes<32>) -> Self *)
          Parameter from_word : PolymorphicFunction.t.

          Global Instance AssociatedFunction_from_word :
            M.IsAssociatedFunction.Trait (Φ Self) "from_word" from_word.
          Admitted.

          Global Instance run_from_word (word : fixed.FixedBytes.t {| Integer.value := 32 |}) :
            Run.Trait from_word [] [] [ φ word ] Address.t.
          Admitted.

          (* pub fn into_word(&self) -> FixedBytes<32> *)
          Parameter into_word : PolymorphicFunction.t.

          Global Instance AssociatedFunction_into_word :
            M.IsAssociatedFunction.Trait (Φ Self) "into_word" into_word.
          Admitted.

          Global Instance run_into_word (self : Address.t) :
            Run.Trait into_word [] [] [ φ self ] (fixed.FixedBytes.t {| Integer.value := 32 |}).
          Admitted.

        End Impl_Address.
      End address.
    End links.
  End bits.

  Module links.
    Module bytes_.
      Module Bytes.
        Parameter t : Set.

        Parameter to_value : t -> Value.t.

        Global Instance IsLink : Link t := {
          Φ := Ty.path "alloy_primitives::bytes_::Bytes";
          φ := to_value;
        }.

        Definition of_ty : OfTy.t (Ty.path "alloy_primitives::bytes_::Bytes").
        Proof. eapply OfTy.Make with (A := t); reflexivity. Defined.
        Smpl Add apply of_ty : of_ty.
      End Bytes.

      Module Impl_Bytes.
        Definition Self : Set :=
          Bytes.t.

        (* pub fn new() -> Self *)
        Parameter new : PolymorphicFunction.t.

        Global Instance AssociatedFunction_new :
          M.IsAssociatedFunction.Trait (Φ Self) "new" new.
        Admitted.

        Global Instance run_new : Run.Trait new [] [] [] Bytes.t.
        Admitted.

        (* pub fn slice(&self, range: impl RangeBounds<usize>) -> Self *)
        Parameter slice : PolymorphicFunction.t.

        Global Instance AssociatedFunction_slice :
          M.IsAssociatedFunction.Trait (Φ Self) "slice" slice.
        Admitted.

        Global Instance run_slice {A : Set} `{Link A} 
          (self : Ref.t Pointer.Kind.Ref Self) 
          (range : A) 
          (run_RangeBounds_for_A : RangeBounds.Run A) :
          Run.Trait slice [] [] [φ self; φ range] Self.
        Admitted.
      End Impl_Bytes.
      
      Module Impl_Clone_for_Bytes.
        Definition Self : Ty.t := Ty.path "alloy_primitives::bytes_::Bytes".

        Parameter clone : PolymorphicFunction.t.

        Axiom Implements :
          M.IsTraitInstance
            "core::clone::Clone"
            (* Trait polymorphic consts *) []
            (* Trait polymorphic types *) []
            Self
            (* Instance *) [ ("clone", InstanceField.Method clone) ].

        Definition run_clone : clone.Clone.Run_clone Bytes.t.
        Admitted.
      
        Instance run : Clone.Run Bytes.t := {
          CLone.clone := run_clone;
        }.
      End Impl_Clone_for_Bytes.

      Module Impl_Default_for_Bytes.
        Definition Self : Ty.t := Ty.path "alloy_primitives::bytes_::Bytes".

        Parameter default : PolymorphicFunction.t.

        Axiom Implements :
          M.IsTraitInstance
            "default::default::Default"
            (* Trait polymorphic consts *) []
            (* Trait polymorphic types *) []
            Self
            (* Instance *) [ ("default", InstanceField.Method default) ].

        Definition run_default : default.Default.Run_default Bytes.t.
        Admitted.
      
        Instance run : Default.Run Bytes.t := {
          Default.default := run_default;
        }.
      End Impl_Default_for_Bytes.
    End bytes_.
  End links.
End alloy_primitives.

Module FixedBytes.
  Parameter t : Set.

  Parameter to_value : t -> Value.t.

  Global Instance IsLink : Link t := {
    Φ := Ty.path "alloy_primitives::bits::fixed::FixedBytes";
    φ := to_value;
  }.

  (* TODO: 
  - (alloy_primitives::FixedBytes) fn into(self) -> Uint
  *)
End FixedBytes.

(** ** Here we define some aliases that are convenient *)

Module U256.
  Definition t : Set :=
    Uint.t {| Integer.value := 256 |} {| Integer.value := 4 |}.
End U256.

Module B256.
  Definition t : Set :=
    alloy_primitives.bits.links.fixed.FixedBytes.t {| Integer.value := 32 |}.
End B256.

<<<<<<< HEAD
Module ruint.
  Module Impl_Uint.
    (* Uint<BITS, LIMBS> *)
    Definition Self (BITS LIMBS : Usize.t) : Set :=
      Uint.t BITS LIMBS.

    Definition Self_ty (BITS LIMBS : Value.t) : Ty.t :=
      Ty.apply (Ty.path "ruint::Uint") [ BITS; LIMBS ] [].

    (* pub fn wrapping_add(self, rhs: Self) -> Self *)
    Parameter wrapping_add : forall (BITS LIMBS : Value.t), PolymorphicFunction.t.

    Global Instance wrapping_add_IsAssociated :
      forall (BITS LIMBS : Value.t),
      M.IsAssociatedFunction.Trait
        (Self_ty BITS LIMBS)
        "wrapping_add"
        (wrapping_add BITS LIMBS).
    Admitted.

    Global Instance run_wrapping_add :
      forall (BITS LIMBS : Usize.t),
      forall (x1 x2 : Self BITS LIMBS),
      Run.Trait
        (wrapping_add (φ BITS) (φ LIMBS)) [] [] [ φ x1; φ x2 ]
        (Self BITS LIMBS).
    Admitted.

    (* pub const fn to_be_bytes<const BYTES: usize>(&self) -> [u8; BYTES] *)
    Parameter to_be_bytes : forall (BITS LIMBS : Value.t), PolymorphicFunction.t.

    Global Instance to_be_bytes_IsAssociated :
      forall (BITS LIMBS : Value.t),
      M.IsAssociatedFunction.Trait
        (Self_ty BITS LIMBS)
        "to_be_bytes"
        (to_be_bytes BITS LIMBS).
    Admitted.

    Global Instance run_to_be_bytes :
      forall (BITS LIMBS BYTES : Usize.t),
      forall (x : Ref.t Pointer.Kind.Ref (Self BITS LIMBS)),
      Run.Trait
        (to_be_bytes (φ BITS) (φ LIMBS)) [ φ BYTES ] [] [ φ x ]
        (array.t U8.t BYTES).
    Admitted.
  End Impl_Uint.

  Module Impl_bit_for_Uint.
    Definition Self (BITS LIMBS : Usize.t) : Set :=
      Uint.t BITS LIMBS.
    
    Definition Self_ty (BITS LIMBS : Value.t) : Ty.t :=
      Ty.apply (Ty.path "ruint::Uint") [BITS; LIMBS] [].
    
    Parameter bit : forall (BITS LIMBS : Value.t), PolymorphicFunction.t.
    
    Global Instance bit_IsAssociated :
      forall (BITS LIMBS : Value.t),
        M.IsAssociatedFunction.Trait
          (Self_ty BITS LIMBS)
          "bit"
          (bit BITS LIMBS).
    Admitted.
    
    Global Instance run_bit :
      forall (BITS LIMBS : Usize.t)
           (input : Ref.t Pointer.Kind.Ref (Self BITS LIMBS))
           (index : Integer.t IntegerKind.Usize),
    Run.Trait (bit (φ BITS) (φ LIMBS))
         []           
         []           
         [ φ input; φ index ]  
         bool.
    Admitted.
    
  End Impl_bit_for_Uint.

  Module Impl_is_zero_Uint.
    Definition Self (BITS LIMBS : Usize.t) : Set :=
      Uint.t BITS LIMBS.
    
    Definition Self_ty (BITS LIMBS : Value.t) : Ty.t :=
      Ty.apply (Ty.path "ruint::Uint") [ BITS; LIMBS ] [].
    
    Parameter is_zero : forall (BITS LIMBS : Value.t), PolymorphicFunction.t.
    
    Global Instance is_zero_IsAssociated :
      forall (BITS LIMBS : Value.t),
        M.IsAssociatedFunction.Trait
          (Self_ty BITS LIMBS)
          "is_zero"
          (is_zero BITS LIMBS).
    Admitted.
    
    Global Instance run_is_zero :
      forall (BITS LIMBS : Usize.t)
            (self : Ref.t Pointer.Kind.Ref (Self BITS LIMBS)),
        Run.Trait (is_zero (φ BITS) (φ LIMBS)) [] [] [ Ref.IsLink.(φ) self ] bool.
    Admitted.
  End Impl_is_zero_Uint.

  Module Impl_from_Uint.
    Definition Self (BITS LIMBS : Usize.t) : Set :=
      Uint.t BITS LIMBS.

    Definition Self_ty (BITS LIMBS : Value.t) : Ty.t :=
      Ty.apply (Ty.path "ruint::Uint") [ BITS; LIMBS ] [].

    (* pub const fn from(value: Usize.t) -> Self *)
    Parameter from : forall (BITS LIMBS : Value.t), PolymorphicFunction.t.

    Global Instance from_IsAssociated :
      forall (BITS LIMBS : Value.t),
      M.IsAssociatedFunction.Trait
        (Self_ty BITS LIMBS)
        "from"
        (from BITS LIMBS).
    Admitted.

    Global Instance run_from :
      forall (BITS LIMBS : Usize.t) (value : Usize.t),
      Run.Trait (from (φ BITS) (φ LIMBS)) [] [] [ φ value ] (Self BITS LIMBS).
    Admitted.

    Global Instance run_from_bool :
      forall (BITS LIMBS : Usize.t) (value : bool),
      Run.Trait (from (φ BITS) (φ LIMBS)) [] [ Φ bool ] [ φ value ] (Self BITS LIMBS).
    Admitted.

  End Impl_from_Uint.

  Module Impl_PartialOrd_for_Uint.
    Definition Self (BITS LIMBS : Value.t) : Ty.t :=
      Ty.apply (Ty.path "ruint::Uint") [ BITS; LIMBS ] [].
  
    Parameter lt : forall (BITS LIMBS : Value.t), PolymorphicFunction.t.
    Parameter gt : forall (BITS LIMBS : Value.t), PolymorphicFunction.t.

    Axiom Implements :
      forall (BITS LIMBS : Value.t) (trait_tys : list Ty.t),
        M.IsTraitInstance
          "core::cmp::PartialOrd"
          []
          trait_tys
          (Self BITS LIMBS)
          [ ("lt", InstanceField.Method (lt BITS LIMBS)); ("gt", InstanceField.Method (gt BITS LIMBS)) ].
  
    Definition run_lt :
      forall (BITS LIMBS : Usize.t),
      forall (x1 x2 : Ref.t Pointer.Kind.Ref (Uint.t BITS LIMBS)),
      {{ lt (φ BITS) (φ LIMBS) [] [] [ φ x1; φ x2 ] 🔽 bool }}.
    Admitted.

    Definition run_gt :
      forall (BITS LIMBS : Usize.t),
      forall (x1 x2 : Ref.t Pointer.Kind.Ref (Uint.t BITS LIMBS)),
      {{ gt (φ BITS) (φ LIMBS) [] [] [ φ x1; φ x2 ] 🔽 bool }}.
    Admitted.
  
    Definition run (BITS LIMBS : Value.t) :
      PolymorphicFunction.t.
    Proof.
      exact (lt BITS LIMBS).
    Defined.
  End Impl_PartialOrd_for_Uint.
  Module Impl_PartialEq_for_Uint.
    Definition Self (BITS LIMBS : Value.t) : Ty.t :=
      Ty.apply (Ty.path "ruint::Uint") [BITS; LIMBS] [].
  
    Parameter eq : forall (BITS LIMBS : Value.t), PolymorphicFunction.t.
  
    Axiom Implements :
      forall (BITS LIMBS : Value.t) (trait_tys : list Ty.t),
        M.IsTraitInstance
          "core::cmp::PartialEq"
          (* Trait polymorphic consts *) []
          (* Trait polymorphic types *) trait_tys
          (Self BITS LIMBS)
          (* Instance *) [ ("eq", InstanceField.Method (eq BITS LIMBS)) ].
  
    Definition run_eq :
      forall (BITS LIMBS : Usize.t),
      forall (x1 x2 : Ref.t Pointer.Kind.Ref (Uint.t BITS LIMBS)),
      {{ eq (φ BITS) (φ LIMBS) [] [] [ φ x1; φ x2 ] 🔽 bool }}.
    Admitted.
  
    Definition run (BITS LIMBS : Value.t) :
      PolymorphicFunction.t.
    Proof.
      exact (eq BITS LIMBS).
    Defined.
  End Impl_PartialEq_for_Uint.


  Module Impl_BitAnd_for_Uint.
    Definition Self (BITS LIMBS : Value.t) : Ty.t :=
      Ty.apply (Ty.path "ruint::Uint") [BITS; LIMBS] [].
  
    Parameter bitand : forall (BITS LIMBS : Value.t), PolymorphicFunction.t.
  
    Axiom Implements :
      forall (BITS LIMBS : Value.t),
        M.IsTraitInstance
          "core::ops::bit::BitAnd"
          []
          [Ty.apply (Ty.path "ruint::Uint") [BITS; LIMBS] []]
          (Self BITS LIMBS)
          [("bitand", InstanceField.Method (bitand BITS LIMBS))].
  
    Instance run_bitand :
      forall (BITS LIMBS : Usize.t)
             (x y : Uint.t BITS LIMBS),
        Run.Trait (bitand (φ BITS) (φ LIMBS)) [] [] [ φ x; φ y ] (Uint.t BITS LIMBS).
    Proof.
    Admitted.
  End Impl_BitAnd_for_Uint.

  Module Impl_BitOr_for_Uint.
    Definition Self (BITS LIMBS : Value.t) : Ty.t :=
      Ty.apply (Ty.path "ruint::Uint") [BITS; LIMBS] [].
  
    Parameter bitor : forall (BITS LIMBS : Value.t), PolymorphicFunction.t.
  
    Axiom Implements :
      forall (BITS LIMBS : Value.t),
        M.IsTraitInstance
          "core::ops::bit::BitOr"
          []
          [Ty.apply (Ty.path "ruint::Uint") [BITS; LIMBS] []]
          (Self BITS LIMBS)
          [("bitor", InstanceField.Method (bitor BITS LIMBS))].
  
    Instance run_bitor :
      forall (BITS LIMBS : Usize.t)
             (x y : Uint.t BITS LIMBS),
        Run.Trait (bitor (φ BITS) (φ LIMBS)) [] [] [ φ x; φ y ] (Uint.t BITS LIMBS).
    Proof.
    Admitted.
  End Impl_BitOr_for_Uint.

  Module Impl_BitXor_for_Uint.
    Definition Self (BITS LIMBS : Value.t) : Ty.t :=
      Ty.apply (Ty.path "ruint::Uint") [BITS; LIMBS] [].
  
    Parameter bitxor : forall (BITS LIMBS : Value.t), PolymorphicFunction.t.
  
    Axiom Implements :
      forall (BITS LIMBS : Value.t),
        M.IsTraitInstance
          "core::ops::bit::BitXor"
          []
          [Ty.apply (Ty.path "ruint::Uint") [BITS; LIMBS] []]
          (Self BITS LIMBS)
          [("bitxor", InstanceField.Method (bitxor BITS LIMBS))].
  
    Instance run_bitxor :
      forall (BITS LIMBS : Usize.t)
             (x y : Uint.t BITS LIMBS),
        Run.Trait (bitxor (φ BITS) (φ LIMBS)) [] [] [ φ x; φ y ] (Uint.t BITS LIMBS).
    Proof.
    Admitted.
  End Impl_BitXor_for_Uint.

  Module Impl_BitNot_for_Uint.
    Definition Self (BITS LIMBS : Value.t) : Ty.t :=
      Ty.apply (Ty.path "ruint::Uint") [BITS; LIMBS] [].
  
    Parameter bitnot : forall (BITS LIMBS : Value.t), PolymorphicFunction.t.
  
    Axiom Implements :
      forall (BITS LIMBS : Value.t),
        M.IsTraitInstance
          "core::ops::bit::Not"
          []
          []
          (Self BITS LIMBS)
          [("not", InstanceField.Method (bitnot BITS LIMBS))].
  
    Instance run_bitnot :
      forall (BITS LIMBS : Usize.t)
             (x : Uint.t BITS LIMBS),
        Run.Trait (bitnot (φ BITS) (φ LIMBS)) [] [] [ φ x ] (Uint.t BITS LIMBS).
    Proof.
    Admitted.
  End Impl_BitNot_for_Uint.
  Module Impl_ArithmeticShr_for_Uint.
    Definition Self (BITS LIMBS : Value.t) : Ty.t :=
      Ty.apply (Ty.path "ruint::Uint") [ BITS; LIMBS ] [].
  
    Parameter arithmetic_shr :
      forall (BITS LIMBS : Value.t), PolymorphicFunction.t.
  
    Axiom Implements :
      forall (BITS LIMBS : Value.t),
        IsAssociatedFunction.t (Self BITS LIMBS) "arithmetic_shr" (arithmetic_shr BITS LIMBS).

    Instance run_arithmetic_shr :
        forall (BITS LIMBS : Usize.t)
               (x1 : Uint.t BITS LIMBS)
               (x2 : Integer.t IntegerKind.Usize),
          Run.Trait (arithmetic_shr (φ BITS) (φ LIMBS)) [] [] [ φ x1; φ x2 ] (Uint.t BITS LIMBS).
    Proof.
    Admitted.
  End Impl_ArithmeticShr_for_Uint.

  Module Impl_Shr_for_Uint.
    Definition Self (BITS LIMBS : Value.t) : Ty.t :=
      Ty.apply (Ty.path "ruint::Uint") [ BITS; LIMBS ] [].
  
    Parameter shr : forall (BITS LIMBS : Value.t), PolymorphicFunction.t.
  
    Axiom Implements :
      forall (BITS LIMBS : Value.t),
        IsTraitInstance "core::ops::bit::Shr"
          [] 
          [Ty.path "usize"] 
          (Self BITS LIMBS) 
          [("shr", InstanceField.Method (shr BITS LIMBS))].
  
    Instance run_shr :
          forall (BITS LIMBS : Usize.t)
                 (x1 : Uint.t BITS LIMBS)
                 (x2 : Integer.t IntegerKind.Usize),
            Run.Trait (shr (φ BITS) (φ LIMBS)) [] [] [ φ x1; φ x2 ] (Uint.t BITS LIMBS).
    Proof.
    Admitted.
  End Impl_Shr_for_Uint.

  Module Impl_Shl_for_Uint.
    Definition Self (BITS LIMBS : Value.t) : Ty.t :=
      Ty.apply (Ty.path "ruint::Uint") [ BITS; LIMBS ] [].
  
    Parameter shl : forall (BITS LIMBS : Value.t), PolymorphicFunction.t.
  
    Axiom Implements :
      forall (BITS LIMBS : Value.t),
        IsTraitInstance "core::ops::bit::Shl"
          [] 
          [Ty.path "usize"] 
          (Self BITS LIMBS) 
          [("shl", InstanceField.Method (shl BITS LIMBS))].
  
    Instance run_shl :
          forall (BITS LIMBS : Usize.t)
                 (x1 : Uint.t BITS LIMBS)
                 (x2 : Integer.t IntegerKind.Usize),
            Run.Trait (shl (φ BITS) (φ LIMBS)) [] [] [ φ x1; φ x2 ] (Uint.t BITS LIMBS).
    Proof.
    Admitted.
  End Impl_Shl_for_Uint.

  Module Impl_AsLimbs_Uint.
    Definition Self (BITS LIMBS : Usize.t) : Set :=
      Uint.t BITS LIMBS.
  
    Parameter as_limbs : forall (BITS LIMBS : Value.t), PolymorphicFunction.t.
  
    Axiom Implements_AsLimbs :
      forall (BITS LIMBS : Value.t),
        IsAssociatedFunction.Trait
          (Ty.apply (Ty.path "ruint::Uint") [BITS; LIMBS] [])
          "as_limbs"
          (as_limbs BITS LIMBS).
  
    Global Instance run_as_limbs :
      forall (BITS LIMBS : Usize.t)
             (x : Ref.t Pointer.Kind.Ref (Self BITS LIMBS)),
        Run.Trait
          (as_limbs (φ BITS) (φ LIMBS)) [] [] [ φ x ]
          (Ref.t Pointer.Kind.Ref (array.t (Integer.t IntegerKind.U64) LIMBS)).
    Admitted.
  
  End Impl_AsLimbs_Uint.
  
  
  
End ruint.
=======
Module Address.
  Definition t : Set :=
    alloy_primitives.bits.links.address.Address.t.
End Address.

Module Bytes.
  Definition t : Set :=
    alloy_primitives.links.bytes_.Bytes.t.
End Bytes.
>>>>>>> bf77d8ac
<|MERGE_RESOLUTION|>--- conflicted
+++ resolved
@@ -246,7 +246,6 @@
     alloy_primitives.bits.links.fixed.FixedBytes.t {| Integer.value := 32 |}.
 End B256.
 
-<<<<<<< HEAD
 Module ruint.
   Module Impl_Uint.
     (* Uint<BITS, LIMBS> *)
@@ -624,15 +623,4 @@
   
   
   
-End ruint.
-=======
-Module Address.
-  Definition t : Set :=
-    alloy_primitives.bits.links.address.Address.t.
-End Address.
-
-Module Bytes.
-  Definition t : Set :=
-    alloy_primitives.links.bytes_.Bytes.t.
-End Bytes.
->>>>>>> bf77d8ac
+End ruint.