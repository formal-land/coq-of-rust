--- conflicted
+++ resolved
@@ -7,18 +7,7 @@
 Require Import revm.revm_context_interface.links.cfg.
 Require Import revm.revm_context_interface.links.block.
 Require Import revm.revm_context_interface.links.journaled_state.
-<<<<<<< HEAD
-
-(* TODO: Implement `Log`'s link correctly in `alloy_primitives *)
-Module Log.
-  Parameter t : Set.
-
-  Global Instance IsLink : Link t.
-  Admitted.
-End Log.
-=======
 Require Import revm.revm_context_interface.links.transaction.
->>>>>>> 679fac07
 
 (*
 pub struct SStoreResult {
@@ -233,31 +222,13 @@
         Run.Trait method [] [] [ φ self; φ address; φ target ] (option (StateLoad.t SelfDestructResult.t))
     ).
 
-  (* Record Run (Self : Set) `{Link Self}
-    (types : Types.t) `{Types.AreLinks types} :
-    Set :=
-  {
+  Class Run (Self : Set) `{Link Self} 
+    (types : Types.t) `{Types.AreLinks types} 
+    : Set := {
     run_TransactionGetter_for_Self :
       TransactionGetter.Run Self types.(Types.Transaction) types.(Types.TransactionTypes);
     run_BlockGetter_for_Self : BlockGetter.Run Self (Types.to_BlockGetter_types types);
     run_CfgGetter_for_Self : CfgGetter.Run Self (Types.to_CfgGetter_types types);
-    load_account_delegated : Run_load_account_delegated Self;
-    block_hash : Run_block_hash Self;
-    balance : Run_balance Self;
-    code : Run_code Self;
-    code_hash : Run_code_hash Self;
-    sload : Run_sload Self;
-    sstore : Run_sstore Self;
-    tload : Run_tload Self;
-    tstore : Run_tstore Self;
-    log : Run_log Self;
-    selfdestruct : Run_selfdestruct Self;
-  }. *)
-  Class Run (Self : Set) `{Link Self} 
-    (types : Types.t) `{Types.AreLinks types} 
-    : Set := {
-    run_BlockGetter : BlockGetter.Run Self (Types.to_BlockGetter_types types);
-    run_CfgGetter : CfgGetter.Run Self (Types.to_CfgGetter_types types);
     load_account_delegated : Run_load_account_delegated Self;
     block_hash : Run_block_hash Self;
     balance : Run_balance Self;
