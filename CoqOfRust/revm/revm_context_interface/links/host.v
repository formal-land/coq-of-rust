Require Import CoqOfRust.CoqOfRust.
Require Import CoqOfRust.links.M.
Require Import alloy_primitives.bits.links.address.
Require Import alloy_primitives.bytes.links.mod.
Require Import alloy_primitives.links.aliases.
Require Import alloy_primitives.log.links.mod.
Require Import revm.revm_context_interface.links.cfg.
Require Import revm.revm_context_interface.links.block.
Require Import revm.revm_context_interface.links.journaled_state.
Require Import revm.revm_context_interface.links.transaction.

(*
pub struct SStoreResult {
    pub original_value: U256,
    pub present_value: U256,
    pub new_value: U256,
}
*)
Module SStoreResult.
  Parameter t : Set.

  Global Instance IsLink : Link t.
  Admitted.
End SStoreResult.

(*
pub struct SelfDestructResult {
    pub had_value: bool,
    pub target_exists: bool,
    pub previously_destroyed: bool,
}
*)
Module SelfDestructResult.
  Parameter t : Set.

  Global Instance IsLink : Link t.
  Admitted.
End SelfDestructResult.

(*
pub trait Host: TransactionGetter + BlockGetter + CfgGetter {
    fn load_account_delegated(&mut self, address: Address) -> Option<AccountLoad>;
    fn block_hash(&mut self, number: u64) -> Option<B256>;
    fn balance(&mut self, address: Address) -> Option<StateLoad<U256>>;
    fn code(&mut self, address: Address) -> Option<Eip7702CodeLoad<Bytes>>;
    fn code_hash(&mut self, address: Address) -> Option<Eip7702CodeLoad<B256>>;
    fn sload(&mut self, address: Address, index: U256) -> Option<StateLoad<U256>>;
    fn sstore(
        &mut self,
        address: Address,
        index: U256,
        value: U256,
    ) -> Option<StateLoad<SStoreResult>>;
    fn tload(&mut self, address: Address, index: U256) -> U256;
    fn tstore(&mut self, address: Address, index: U256, value: U256);
    fn log(&mut self, log: Log);
    fn selfdestruct(
        &mut self,
        address: Address,
        target: Address,
    ) -> Option<StateLoad<SelfDestructResult>>;
}
*)
Module Host.
  Module Types.
    Record t : Type := {
      Transaction : Set;
      TransactionTypes : Transaction.Types.t;
      Cfg : Set; (* For CfgGetter *)
      Spec : Set; (* For CfgGetter *)
      Block : Set; (* For BlockGetter *)
    }.

    Class AreLinks (types : t) : Set := {
      H_Transaction : Link types.(Transaction);
      H_TransactionTypes : Transaction.Types.AreLinks types.(TransactionTypes);
      H_Cfg : Link types.(Cfg);
      H_Spec : Link types.(Spec);
      H_Block : Link types.(Block);
    }.

    Global Instance IsLinkTransaction (types : t) (H : AreLinks types) : Link types.(Transaction) :=
      H.(H_Transaction _).
    Global Instance AreLinksTransactionTypes (types : t) (H : AreLinks types) :
      Transaction.Types.AreLinks types.(TransactionTypes) :=
      H.(H_TransactionTypes _).
    Global Instance IsLinkCfg (types : t) (H : AreLinks types) : Link types.(Cfg) :=
      H.(H_Cfg _).
    Global Instance IsLinkSpec (types : t) (H : AreLinks types) : Link types.(Spec) :=
      H.(H_Spec _).
    Global Instance IsLinkBlock (types : t) (H : AreLinks types) : Link types.(Block) :=
      H.(H_Block _).

    Definition to_BlockGetter_types (types : t) : BlockGetter.Types.t :=
      {|
        BlockGetter.Types.Block := types.(Block);
      |}.

    Global Instance AreLinks_to_BlockGetter_types (types : t) (H : AreLinks types) :
      BlockGetter.Types.AreLinks (to_BlockGetter_types types) :=
      {|
        BlockGetter.Types.H_Block := _;
      |}.

    Definition to_CfgGetter_types (types : t) : CfgGetter.Types.t :=
      {|
        CfgGetter.Types.Cfg := types.(Cfg);
        CfgGetter.Types.Spec := types.(Spec);
      |}.

    Global Instance AreLinks_to_CfgGetter_types (types : t) (H : AreLinks types) :
      CfgGetter.Types.AreLinks (to_CfgGetter_types types) :=
      {|
        CfgGetter.Types.H_Cfg := _;
        CfgGetter.Types.H_Spec := _;
      |}.
  End Types.

  Definition trait (Self : Set) `{Link Self} : TraitMethod.Header.t :=
    ("revm_context_interface::host::Host", [], [], Φ Self).

  (* fn load_account_delegated(&mut self, address: Address) -> Option<AccountLoad>; *)
  Definition Run_load_account_delegated (Self : Set) `{Link Self} : Set :=
    TraitMethod.C (trait Self) "load_account_delegated" (fun method =>
      forall (self : Ref.t Pointer.Kind.MutRef Self) (address : Address.t),
        Run.Trait method [] [] [ φ self; φ address ] (option AccountLoad.t)
    ).

  (* fn block_hash(&mut self, number: u64) -> Option<B256>; *)
  Definition Run_block_hash (Self : Set) `{Link Self} : Set :=
    TraitMethod.C (trait Self) "block_hash" (fun method =>
      forall (self : Ref.t Pointer.Kind.MutRef Self) (number : U64.t),
        Run.Trait method [] [] [ φ self; φ number ] (option aliases.B256.t)
    ).

  (* fn balance(&mut self, address: Address) -> Option<StateLoad<U256>>; *)
  Definition Run_balance (Self : Set) `{Link Self} : Set :=
    TraitMethod.C (trait Self) "balance" (fun method =>
      forall (self : Ref.t Pointer.Kind.MutRef Self) (address : Address.t),
        Run.Trait method [] [] [ φ self; φ address ] (option (StateLoad.t aliases.U256.t))
    ).

  (* fn code(&mut self, address: Address) -> Option<Eip7702CodeLoad<Bytes>>; *)
  Definition Run_code (Self : Set) `{Link Self} : Set :=
    TraitMethod.C (trait Self) "code" (fun method =>
      forall (self : Ref.t Pointer.Kind.MutRef Self) (address : Address.t),
        Run.Trait method [] [] [ φ self; φ address ] (option (Eip7702CodeLoad.t Bytes.t))
    ).

  (* fn code_hash(&mut self, address: Address) -> Option<Eip7702CodeLoad<B256>>; *)
  Definition Run_code_hash (Self : Set) `{Link Self} : Set :=
    TraitMethod.C (trait Self) "code_hash" (fun method =>
      forall (self : Ref.t Pointer.Kind.MutRef Self) (address : Address.t),
        Run.Trait method [] [] [ φ self; φ address ] (option (Eip7702CodeLoad.t aliases.B256.t))
    ).

  (* fn sload(&mut self, address: Address, index: U256) -> Option<StateLoad<U256>>; *)
  Definition Run_sload (Self : Set) `{Link Self} : Set :=
    TraitMethod.C (trait Self) "sload" (fun method =>
      forall (self : Ref.t Pointer.Kind.MutRef Self)
             (address : Address.t)
             (index : aliases.U256.t),
        Run.Trait method [] [] [ φ self; φ address; φ index ] (option (StateLoad.t aliases.U256.t))
    ).

  (* 
  fn sstore(
      &mut self,
      address: Address,
      index: U256,
      value: U256,
  ) -> Option<StateLoad<SStoreResult>>;
  *)
  Definition Run_sstore (Self : Set) `{Link Self} : Set :=
    TraitMethod.C (trait Self) "sstore" (fun method =>
      forall (self : Ref.t Pointer.Kind.MutRef Self)
             (address : Address.t)
             (index : aliases.U256.t)
             (value : aliases.U256.t),
        Run.Trait method [] [] [ φ self; φ address; φ index; φ value ] (option (StateLoad.t SStoreResult.t))
    ).

  (* fn tload(&mut self, address: Address, index: U256) -> U256; *)
  Definition Run_tload (Self : Set) `{Link Self} : Set :=
    TraitMethod.C (trait Self) "tload" (fun method =>
      forall (self : Ref.t Pointer.Kind.MutRef Self)
             (address : Address.t)
             (index : aliases.U256.t),
        Run.Trait method [] [] [ φ self; φ address; φ index ] aliases.U256.t
    ).

  (* fn tstore(&mut self, address: Address, index: U256, value: U256); *)
  Definition Run_tstore (Self : Set) `{Link Self} : Set :=
    TraitMethod.C (trait Self) "tstore" (fun method =>
      forall (self : Ref.t Pointer.Kind.MutRef Self)
             (address : Address.t)
             (index : aliases.U256.t)
             (value : aliases.U256.t),
        Run.Trait method [] [] [ φ self; φ address; φ index; φ value ] unit
    ).

  (* fn log(&mut self, log: Log); *)
  Definition Run_log (Self : Set) `{Link Self} : Set :=
    TraitMethod.C (trait Self) "log" (fun method =>
      forall (self : Ref.t Pointer.Kind.MutRef Self)
             (log' : Log.t),
        Run.Trait method [] [] [ φ self; φ log' ] unit
    ).

  (* 
  fn selfdestruct(
    &mut self,
    address: Address,
    target: Address,
  ) -> Option<StateLoad<SelfDestructResult>>;
  *)
  Definition Run_selfdestruct (Self : Set) `{Link Self} : Set :=
    TraitMethod.C (trait Self) "selfdestruct" (fun method =>
      forall (self : Ref.t Pointer.Kind.MutRef Self)
             (address : Address.t)
             (target : Address.t),
        Run.Trait method [] [] [ φ self; φ address; φ target ] (option (StateLoad.t SelfDestructResult.t))
    ).

<<<<<<< HEAD
  Class Run (Self : Set) `{Link Self} 
    (types : Types.t) `{Types.AreLinks types} 
    : Set := {
=======
  Class Run (Self : Set) `{Link Self}
    (types : Types.t) `{Types.AreLinks types} :
    Set := {
>>>>>>> c7d788be
    run_TransactionGetter_for_Self :
      TransactionGetter.Run Self types.(Types.Transaction) types.(Types.TransactionTypes);
    run_BlockGetter_for_Self : BlockGetter.Run Self (Types.to_BlockGetter_types types);
    run_CfgGetter_for_Self : CfgGetter.Run Self (Types.to_CfgGetter_types types);
    load_account_delegated : Run_load_account_delegated Self;
    block_hash : Run_block_hash Self;
    balance : Run_balance Self;
    code : Run_code Self;
    code_hash : Run_code_hash Self;
    sload : Run_sload Self;
    sstore : Run_sstore Self;
    tload : Run_tload Self;
    tstore : Run_tstore Self;
    log : Run_log Self;
    selfdestruct : Run_selfdestruct Self;
  }.

  Ltac destruct_run :=
    cbn;
    eapply Run.Rewrite; [
      progress repeat erewrite IsTraitAssociatedType_eq
        by match goal with
        | H : Run _ _ |- _ => apply H
        end;
      reflexivity
    |];
    match goal with
    | H : Run _ _ |- _ =>
      (* We make a duplicate for future calls *)
      pose H;
      destruct H
    end.
End Host.<|MERGE_RESOLUTION|>--- conflicted
+++ resolved
@@ -222,15 +222,9 @@
         Run.Trait method [] [] [ φ self; φ address; φ target ] (option (StateLoad.t SelfDestructResult.t))
     ).
 
-<<<<<<< HEAD
-  Class Run (Self : Set) `{Link Self} 
-    (types : Types.t) `{Types.AreLinks types} 
-    : Set := {
-=======
   Class Run (Self : Set) `{Link Self}
     (types : Types.t) `{Types.AreLinks types} :
     Set := {
->>>>>>> c7d788be
     run_TransactionGetter_for_Self :
       TransactionGetter.Run Self types.(Types.Transaction) types.(Types.TransactionTypes);
     run_BlockGetter_for_Self : BlockGetter.Run Self (Types.to_BlockGetter_types types);
