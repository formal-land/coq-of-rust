Require Import CoqOfRust.CoqOfRust.
Require Import CoqOfRust.links.M.
Require Import core.links.array.
Require Import core.links.option.
Require Import ruint.links.lib.
Require Import ruint.bytes.

Module Impl_Uint.
  (* Uint<BITS, LIMBS> *)
  Definition Self (BITS LIMBS : Usize.t) : Set :=
    Uint.t BITS LIMBS.

  (* pub const fn to_be_bytes<const BYTES: usize>(&self) -> [u8; BYTES] *)
  Instance run_to_be_bytes
      (BITS LIMBS BYTES : Usize.t)
      (x : Ref.t Pointer.Kind.Ref (Self BITS LIMBS)) :
    Run.Trait
      (bytes.Impl_ruint_Uint_BITS_LIMBS.to_be_bytes (φ BITS) (φ LIMBS)) [ φ BYTES ] [] [ φ x ]
      (array.t U8.t BYTES).
  Admitted.
<<<<<<< HEAD

  (* pub const fn try_from_be_slice(bytes: &[u8]) -> Option<Self> *)
  Instance run_try_from_be_slice
      (BITS LIMBS : Usize.t)
      (bytes : Ref.t Pointer.Kind.Ref (list U8.t)) :
    Run.Trait
      (bytes.Impl_ruint_Uint_BITS_LIMBS.try_from_be_slice (φ BITS) (φ LIMBS)) [] [] [ φ bytes ]
      (option (Self BITS LIMBS)).
  Admitted.
End Impl_Uint.
=======
End Impl_Uint.
Export Impl_Uint.
>>>>>>> f5c1e2be
<|MERGE_RESOLUTION|>--- conflicted
+++ resolved
@@ -18,7 +18,6 @@
       (bytes.Impl_ruint_Uint_BITS_LIMBS.to_be_bytes (φ BITS) (φ LIMBS)) [ φ BYTES ] [] [ φ x ]
       (array.t U8.t BYTES).
   Admitted.
-<<<<<<< HEAD
 
   (* pub const fn try_from_be_slice(bytes: &[u8]) -> Option<Self> *)
   Instance run_try_from_be_slice
@@ -29,7 +28,4 @@
       (option (Self BITS LIMBS)).
   Admitted.
 End Impl_Uint.
-=======
-End Impl_Uint.
-Export Impl_Uint.
->>>>>>> f5c1e2be
+Export Impl_Uint.