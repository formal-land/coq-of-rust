{
  "axiomatize": false,
  "debug_reorder": false,
  "reorder": {
    "examples/functions/functions_order.rs": {
      "top_level": {
	"depends_on_trait_impl": { "move": "down", "after": "Impl_SomeTrait_for_OtherType" },
        "foo": { "move": "up", "before": "main" }
      },
      "top_level::Impl_SomeType": {
        "meth2": { "move": "up","before": "meth1" }
      },
      "top_level::Impl_SomeTrait_for_SomeType": {
        "some_trait_foo": { "move": "down", "after": "some_trait_bar" }
      },
      "top_level::inner_mod": {
        "bar": { "move": "down", "after": "tar" }
      },
      "top_level::inner_mod::nested_mod": {
        "tick": { "move": "down", "after": "tack" }
      }
    },
    "ink_env": {
      "top_level": {
<<<<<<< HEAD
        "arithmetic": "types",
        "topics": "error",
        "error": "hash",
        "hash": "backend",
        "backend": "call",
        "call": "api"
=======
        "arithmetic": { "move": "up", "before": "types" }
>>>>>>> 98f71ef7
      },
      "top_level::arithmetic": { 
        "Saturating": { "move": "up", "before": "BaseArithmetic" }
      }
    }
  }
}<|MERGE_RESOLUTION|>--- conflicted
+++ resolved
@@ -22,16 +22,12 @@
     },
     "ink_env": {
       "top_level": {
-<<<<<<< HEAD
-        "arithmetic": "types",
-        "topics": "error",
-        "error": "hash",
-        "hash": "backend",
-        "backend": "call",
-        "call": "api"
-=======
-        "arithmetic": { "move": "up", "before": "types" }
->>>>>>> 98f71ef7
+        "arithmetic": { "move": "up", "before": "types" },
+        "topics": {"move": "up", "before": "error"},
+        "error": {"move": "up", "before": "hash"},
+        "hash": {"move": "up", "before": "backend"},
+        "backend": {"move": "up", "before": "call"},
+        "call": {"move": "up", "before": "api"}
       },
       "top_level::arithmetic": { 
         "Saturating": { "move": "up", "before": "BaseArithmetic" }
