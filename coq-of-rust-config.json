--- conflicted
+++ resolved
@@ -7,11 +7,22 @@
         "inner_mod",
         "main"
       ],
-<<<<<<< HEAD
-      "top_level::Impl_core_default_Default_for_functions_order_SomeType": ["default"],
-      "top_level::Impl_functions_order_SomeType": ["meth2", "meth1"],
-      "top_level::inner_mod": ["tar", "bar"],
-      "top_level::inner_mod::nested_mod": ["tack", "tick"]
+      "top_level::Impl_SomeTrait_for_SomeType": [
+        "some_trait_bar",
+        "some_trait_foo"
+      ],
+      "top_level::Impl_SomeType": [
+        "meth2",
+        "meth1"
+      ],
+      "top_level::inner_mod": [
+        "tar",
+        "bar"
+      ],
+      "top_level::inner_mod::nested_mod": [
+        "tack",
+        "tick"
+      ]
     },
     "ink_env": {
       "top_level": [
@@ -490,23 +501,6 @@
         "DefaultAccounts",
         "run_test",
         "default_accounts"
-=======
-      "top_level::Impl_SomeTrait_for_SomeType": [
-        "some_trait_bar",
-        "some_trait_foo"
-      ],
-      "top_level::Impl_SomeType": [
-        "meth2",
-        "meth1"
-      ],
-      "top_level::inner_mod": [
-        "tar",
-        "bar"
-      ],
-      "top_level::inner_mod::nested_mod": [
-        "tack",
-        "tick"
->>>>>>> 4c90511e
       ]
     }
   }
