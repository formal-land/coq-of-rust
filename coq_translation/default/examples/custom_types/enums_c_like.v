(* Generated by coq-of-rust *)
Require Import CoqOfRust.CoqOfRust.

Module Number.
  Inductive t : Set :=
  | Zero
  | One
  | Two.
End Number.
Definition Number := Number.t.

Module Color.
  Inductive t : Set :=
  | Red
  | Green
  | Blue.
End Color.
Definition Color := Color.t.

(* #[allow(dead_code)] - function was ignored by the compiler *)
Definition main `{H : State.Trait} : M (H := H) unit :=
  let* _ :=
    let* _ :=
      let* α0 :=
        format_argument::["new_display"]
          (addr_of (cast enums_c_like.Number.Zero i32)) in
      let* α1 :=
        format_arguments::["new_v1"]
          (addr_of [ "zero is "; "
" ])
          (addr_of [ α0 ]) in
      std.io.stdio._print α1 in
    Pure tt in
  let* _ :=
    let* _ :=
      let* α0 :=
        format_argument::["new_display"]
          (addr_of (cast enums_c_like.Number.One i32)) in
      let* α1 :=
        format_arguments::["new_v1"]
          (addr_of [ "one is "; "
" ])
          (addr_of [ α0 ]) in
      std.io.stdio._print α1 in
    Pure tt in
  let* _ :=
    let* _ :=
      let* α0 :=
        format_argument::["new_lower_hex"]
          (addr_of (cast enums_c_like.Color.Red i32)) in
      let* α1 := LanguageItem.format_count::["Is"] 6 in
      let* α2 :=
        LanguageItem.format_placeholder::["new"]
          0
          " "%char
          LanguageItem.format_alignment::["Unknown"]
          8
          LanguageItem.format_count::["Implied"]
          α1 in
<<<<<<< HEAD
      let* α3 := LanguageItem.format_unsafe_arg::["new"] tt in
=======
      let* α3 := format_unsafe_arg::["new"] in
>>>>>>> cd99f9f4
      let* α4 :=
        format_arguments::["new_v1_formatted"]
          (addr_of [ "roses are #"; "
" ])
          (addr_of [ α0 ])
          (addr_of [ α2 ])
          α3 in
      std.io.stdio._print α4 in
    Pure tt in
  let* _ :=
    let* _ :=
      let* α0 :=
        format_argument::["new_lower_hex"]
          (addr_of (cast enums_c_like.Color.Blue i32)) in
      let* α1 := LanguageItem.format_count::["Is"] 6 in
      let* α2 :=
        LanguageItem.format_placeholder::["new"]
          0
          " "%char
          LanguageItem.format_alignment::["Unknown"]
          8
          LanguageItem.format_count::["Implied"]
          α1 in
<<<<<<< HEAD
      let* α3 := LanguageItem.format_unsafe_arg::["new"] tt in
=======
      let* α3 := format_unsafe_arg::["new"] in
>>>>>>> cd99f9f4
      let* α4 :=
        format_arguments::["new_v1_formatted"]
          (addr_of [ "violets are #"; "
" ])
          (addr_of [ α0 ])
          (addr_of [ α2 ])
          α3 in
      std.io.stdio._print α4 in
    Pure tt in
  Pure tt.<|MERGE_RESOLUTION|>--- conflicted
+++ resolved
@@ -57,11 +57,7 @@
           8
           LanguageItem.format_count::["Implied"]
           α1 in
-<<<<<<< HEAD
-      let* α3 := LanguageItem.format_unsafe_arg::["new"] tt in
-=======
-      let* α3 := format_unsafe_arg::["new"] in
->>>>>>> cd99f9f4
+      let* α3 := LanguageItem.format_unsafe_arg::["new"] in
       let* α4 :=
         format_arguments::["new_v1_formatted"]
           (addr_of [ "roses are #"; "
@@ -85,11 +81,7 @@
           8
           LanguageItem.format_count::["Implied"]
           α1 in
-<<<<<<< HEAD
-      let* α3 := LanguageItem.format_unsafe_arg::["new"] tt in
-=======
-      let* α3 := format_unsafe_arg::["new"] in
->>>>>>> cd99f9f4
+      let* α3 := LanguageItem.format_unsafe_arg::["new"] in
       let* α4 :=
         format_arguments::["new_v1_formatted"]
           (addr_of [ "violets are #"; "
