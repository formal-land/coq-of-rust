--- conflicted
+++ resolved
@@ -1338,40 +1338,7 @@
             ret_ty,
             body,
             is_dead_code,
-<<<<<<< HEAD
-            is_axiomatized,
-        } => {
-            let (body, _fresh_vars) = mt_expression(FreshVars::new(), *body);
-            TopLevelItem::Definition {
-                name,
-                ty_params,
-                where_predicates,
-                args,
-                ret_ty: CoqType::monad(mt_ty(ret_ty)),
-                body: Box::new(Expr::Block(Box::new(body))),
-                is_dead_code,
-                is_axiomatized,
-            }
-        }
-        TopLevelItem::TypeAlias {
-            name,
-            ty,
-            ty_params,
-        } => TopLevelItem::TypeAlias {
-            name,
-            ty,
-            ty_params,
-        },
-        TopLevelItem::TypeEnum { name, variants } => TopLevelItem::TypeEnum { name, variants },
-        TopLevelItem::TypeStructStruct {
-            name,
-            ty_params,
-            fields,
-            is_dead_code,
-        } => TopLevelItem::TypeStructStruct {
-=======
         } => TopLevelItem::Definition {
->>>>>>> f54dd099
             name,
             ty_params,
             where_predicates,
