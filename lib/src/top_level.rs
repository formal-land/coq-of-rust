--- conflicted
+++ resolved
@@ -2125,13 +2125,13 @@
                     })
                     .collect(),
                 body.iter()
-<<<<<<< HEAD
                     .map(|(name, item)| match item {
                         TraitItem::Definition {
                             ty_params,
                             where_predicates,
                             ty: _,
                         } => coq::Instance::new(
+                            true,
                             name,
                             &[],
                             coq::Expression::Variable(coq::Path::new(&[
@@ -2150,6 +2150,7 @@
                             text(name),
                         ),
                         TraitItem::Type { .. } => coq::Instance::new(
+                            false,
                             name,
                             &[name],
                             coq::Expression::Application {
@@ -2169,6 +2170,7 @@
                             where_predicates,
                             signature_and_body,
                         } => coq::Instance::new(
+                            true,
                             name,
                             &[],
                             coq::Expression::Variable(coq::Path::new(&[
@@ -2197,54 +2199,6 @@
                                 line(),
                                 nest([
                                     text(":"),
-=======
-                    .map(|(name, item)| {
-                        concat([match item {
-                            TraitItem::Definition { .. } => new_instance::<_, String>(
-                                true,
-                                name,
-                                &vec![],
-                                text("Notation.Dot"),
-                                text("Notation.dot"),
-                                text(name),
-                            ),
-                            TraitItem::Type { .. } => new_instance(
-                                false,
-                                name,
-                                &vec![name],
-                                group([text("Notation.DoubleColonType"), line(), text("Self")]),
-                                text("Notation.double_colon_type"),
-                                text(name),
-                            ),
-                            TraitItem::DefinitionWithDefault {
-                                ty_params,
-                                where_predicates,
-                                signature_and_body,
-                            } => new_instance::<_, String>(
-                                true,
-                                name,
-                                &vec![],
-                                text("Notation.Dot"),
-                                nest([function_header(
-                                    "Notation.dot",
-                                    ty_params,
-                                    where_predicates
-                                        .iter()
-                                        .map(|predicate| predicate.to_doc())
-                                        .collect(),
-                                    &signature_and_body
-                                        .args
-                                        .iter()
-                                        .map(|(name, ty)| (name, ty.to_doc(false)))
-                                        .collect::<Vec<_>>(),
-                                )]),
-                                group([
-                                    text("("),
-                                    match &signature_and_body.body {
-                                        None => text("axiom"),
-                                        Some(body) => body.to_doc(false),
-                                    },
->>>>>>> 7e431539
                                     line(),
                                     signature_and_body.ret_ty.to_doc(false),
                                     text(")"),
