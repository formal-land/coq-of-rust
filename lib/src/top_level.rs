use crate::env::*;
use crate::expression::*;
use crate::header::*;
use crate::path::*;
use crate::render::*;
use crate::ty::*;
use rustc_ast::ast::{AttrArgs, AttrKind};
use rustc_hir::{
    GenericBound, Impl, ImplItemKind, Item, ItemKind, PatKind, QPath, TraitFn, TraitItemKind, Ty,
    TyKind, VariantData,
};
use rustc_middle::ty::TyCtxt;
use rustc_span::symbol::sym;
use std::collections::HashMap;
use std::string::ToString;

pub(crate) struct TopLevelOptions {
    pub axiomatize: bool,
}

#[derive(Debug)]
enum TraitItem {
    Definition {
        ty: Box<CoqType>,
    },
    DefinitionWithDefault {
        args: Vec<(String, Box<CoqType>)>,
        ret_ty: Box<CoqType>,
        body: Box<Expr>,
    },
    Type(Vec<Path>),
}

#[derive(Debug)]
enum ImplItem {
    Const {
        body: Box<Expr>,
        is_dead_code: bool,
    },
    Definition {
        args: Vec<(String, Box<CoqType>)>,
        ret_ty: Box<CoqType>,
        body: Box<Expr>,
        is_method: bool,
        is_dead_code: bool,
        is_axiomatized: bool,
    },
    Type {
        ty: Box<CoqType>,
    },
}

#[derive(Debug)]
struct WherePredicate {
    name: Path,
    ty_params: Vec<Box<CoqType>>,
    ty: Box<CoqType>,
}

#[derive(Debug)]
enum VariantItem {
    Struct { fields: Vec<(String, Box<CoqType>)> },
    Tuple { tys: Vec<Box<CoqType>> },
}

/// Representation of top-level hir [Item]s in coq-of-rust
/// See https://doc.rust-lang.org/reference/items.html
#[derive(Debug)]
enum TopLevelItem {
    Const {
        name: String,
        ty: Box<CoqType>,
        value: Box<Expr>,
    },
    Definition {
        name: String,
        ty_params: Vec<String>,
        where_predicates: Vec<WherePredicate>,
        args: Vec<(String, Box<CoqType>)>,
        ret_ty: Box<CoqType>,
        body: Box<Expr>,
        is_dead_code: bool,
        is_axiomatized: bool,
    },
    TypeAlias {
        name: String,
        ty: Box<CoqType>,
    },
    TypeEnum {
        name: String,
        variants: Vec<(String, VariantItem)>,
    },
    TypeStructStruct {
        name: String,
        fields: Vec<(String, Box<CoqType>)>,
        is_dead_code: bool,
    },
    TypeStructTuple {
        name: String,
        fields: Vec<Box<CoqType>>,
    },
    TypeStructUnit {
        name: String,
    },
    Module {
        name: String,
        body: TopLevel,
        is_dead_code: bool,
    },
    Impl {
        self_ty: Box<CoqType>,
        /// We use a counter to disambiguate several impls for the same type
        counter: u64,
        items: Vec<(String, ImplItem)>,
    },
    Trait {
        name: String,
        ty_params: Vec<String>,
        body: Vec<(String, TraitItem)>,
    },
    TraitImpl {
        generic_tys: Vec<String>,
        /// The boolean is there to indicate if the type parameter has a default
        ty_params: Vec<Box<TraitImplTyParam>>,
        self_ty: Box<CoqType>,
        of_trait: Path,
        items: Vec<(String, ImplItem)>,
        trait_non_default_items: Vec<String>,
    },
    Error(String),
}

#[derive(Debug)]
struct TraitImplTyParam {
    name: String,
    ty: Box<CoqType>,
    has_default: bool,
}

#[derive(Debug)]
pub struct TopLevel(Vec<TopLevelItem>);

struct FnSigAndBody {
    args: Vec<(String, Box<CoqType>)>,
    ret_ty: Box<CoqType>,
    body: Box<Expr>,
}

fn compile_fn_sig_and_body_id(
    env: &mut Env,
    fn_sig: &rustc_hir::FnSig<'_>,
    body_id: &rustc_hir::BodyId,
) -> FnSigAndBody {
    let body = env.tcx.hir().body(*body_id);
    let expr = body.value;
    FnSigAndBody {
        args: body
            .params
            .iter()
            .zip(fn_sig.decl.inputs.iter())
            .map(|(param, ty)| {
                let name = match &param.pat.kind {
                    PatKind::Binding(_, _, ident, _) => ident.name.to_string(),
                    _ => "arg".to_string(),
                };
                (name, compile_type(env, ty))
            })
            .collect(),
        ret_ty: match fn_sig.decl.output {
            rustc_hir::FnRetTy::DefaultReturn(_) => CoqType::unit(),
            rustc_hir::FnRetTy::Return(ty) => compile_type(env, ty),
        },
        body: Box::new(compile_expr(env, expr)),
    }
}

/// Check if the function body is actually the main test function calling to all
/// tests in the file. If so, we do not want to compile it.
fn check_if_is_test_main_function(tcx: &TyCtxt, body_id: &rustc_hir::BodyId) -> bool {
    let body = tcx.hir().body(*body_id);
    let expr = body.value;
    match expr.kind {
        rustc_hir::ExprKind::Block(block, _) => match block.expr {
            Some(expr) => match expr.kind {
                rustc_hir::ExprKind::Call(func, _) => match &func.kind {
                    rustc_hir::ExprKind::Path(rustc_hir::QPath::Resolved(_, path)) => {
                        match path.segments {
                            [base, path] => {
                                base.ident.name.to_string() == "test"
                                    && path.ident.name.to_string() == "test_main_static"
                            }
                            _ => false,
                        }
                    }
                    _ => false,
                },
                _ => false,
            },
            None => false,
        },
        _ => false,
    }
}

/// Check if a top-level definition is actually test metadata. If so, we ignore
/// it.
fn check_if_test_declaration(ty: &Ty) -> bool {
    match &ty.kind {
        TyKind::Path(QPath::Resolved(_, path)) => match path.segments {
            [base, path] => {
                base.ident.name.to_string() == "test"
                    && path.ident.name.to_string() == "TestDescAndFn"
            }
            _ => false,
        },
        _ => false,
    }
}

// Function checks if code block is having any `allow` attributes, and if it does,
// it returns [true] if one of attributes disables "dead_code" lint.
// Returns [false] if attribute is related to something else
fn check_dead_code_lint_in_attributes(tcx: &TyCtxt, item: &Item) -> bool {
    if tcx.has_attr(item.owner_id.to_def_id(), sym::allow) {
        for attr in tcx.get_attrs(item.owner_id.to_def_id(), sym::allow) {
            if let AttrKind::Normal(value) = &attr.kind {
                if let AttrArgs::Delimited(value2) = &value.item.args {
                    let into_trees = &value2.tokens.trees();
                    let in_the_tree = into_trees.look_ahead(0);
                    match in_the_tree {
                        Some(res) => {
                            if let rustc_ast::tokenstream::TokenTree::Token(res2, _) = res {
                                if let rustc_ast::token::TokenKind::Ident(a, _) = res2.kind {
                                    // since we can have many attributes on top of each piece of code,
                                    // when we face "dead_code", we return [true] right away,
                                    // otherwise we keep looking
                                    if sym::dead_code == a {
                                        return true;
                                    }
                                }
                            }
                        }
                        _ => return false,
                    }
                }
            }
        }
    }
    false
}

/// [compile_top_level_item] compiles hir [Item]s into coq-of-rust (optional)
/// items.
/// - See https://doc.rust-lang.org/stable/nightly-rustc/rustc_hir/struct.Item.html
///   and the doc for [TopLevelItem]
/// - [rustc_middle::hir::map::Map] is intuitively the type for hir environments
/// - Method [body] allows retrievient the body of an identifier [body_id] in an
///   hir environment [hir]
fn compile_top_level_item(tcx: &TyCtxt, env: &mut Env, item: &Item) -> Vec<TopLevelItem> {
    let name = item.ident.name.to_string();

    match &item.kind {
        ItemKind::ExternCrate(_) => vec![],
        ItemKind::Use(..) => vec![],
        ItemKind::Static(ty, _, body_id) | ItemKind::Const(ty, body_id) => {
            if check_if_test_declaration(ty) {
                return vec![];
            }
            // skip const _ : () = ...
            if name == "_" && matches!(ty.kind, TyKind::Tup([])) {
                return vec![];
            }

            let value = tcx.hir().body(*body_id).value;
            vec![TopLevelItem::Const {
                name,
                ty: compile_type(env, ty),
                value: Box::new(compile_expr(env, value)),
            }]
        }
        ItemKind::Fn(fn_sig, generics, body_id) => {
            if check_if_is_test_main_function(tcx, body_id) {
                return vec![];
            }
            let if_marked_as_dead_code = check_dead_code_lint_in_attributes(tcx, item);
            let FnSigAndBody { args, ret_ty, body } =
                compile_fn_sig_and_body_id(env, fn_sig, body_id);
            vec![TopLevelItem::Definition {
                name,
                ty_params: generics
                    .params
                    .iter()
                    .filter_map(|param| match param.kind {
                        rustc_hir::GenericParamKind::Type { .. } => {
                            Some(param.name.ident().to_string())
                        }
                        _ => None,
                    })
                    .collect(),
                where_predicates: generics
                    .predicates
                    .iter()
                    .flat_map(|predicate| match predicate {
                        rustc_hir::WherePredicate::BoundPredicate(predicate) => {
                            let names_and_ty_params =
                                predicate.bounds.iter().filter_map(|bound| match bound {
                                    rustc_hir::GenericBound::Trait(ref trait_ref, _) => {
                                        let path = trait_ref.trait_ref.path;
                                        Some((
                                            compile_path(env, path),
                                            compile_path_ty_params(env, path),
                                        ))
                                    }
                                    _ => None,
                                });
                            names_and_ty_params
                                .map(|(name, ty_params)| WherePredicate {
                                    name,
                                    ty_params,
                                    ty: compile_type(env, predicate.bounded_ty),
                                })
                                .collect()
                        }
                        _ => vec![],
                    })
                    .collect(),
                args,
                ret_ty,
                body,
                is_dead_code: if_marked_as_dead_code,
                is_axiomatized: env.axiomatize,
            }]
        }
        ItemKind::Macro(_, _) => vec![],
        ItemKind::Mod(module) => {
            let if_marked_as_dead_code = check_dead_code_lint_in_attributes(tcx, item);
            let items = module
                .item_ids
                .iter()
                .flat_map(|item_id| {
                    let item = tcx.hir().item(*item_id);
                    compile_top_level_item(tcx, env, item)
                })
                .collect();
            vec![TopLevelItem::Module {
                name,
                body: TopLevel(items),
                is_dead_code: if_marked_as_dead_code,
            }]
        }
        ItemKind::ForeignMod { .. } => {
            vec![TopLevelItem::Error("ForeignMod".to_string())]
        }
        ItemKind::GlobalAsm(_) => vec![TopLevelItem::Error("GlobalAsm".to_string())],
        ItemKind::TyAlias(ty, _) => vec![TopLevelItem::TypeAlias {
            name,
            ty: compile_type(env, ty),
        }],
        ItemKind::OpaqueTy(_) => vec![TopLevelItem::Error("OpaqueTy".to_string())],
        ItemKind::Enum(enum_def, _) => vec![TopLevelItem::TypeEnum {
            name,
            variants: enum_def
                .variants
                .iter()
                .map(|variant| {
                    let name = variant.ident.name.to_string();
                    let fields = match &variant.data {
                        VariantData::Struct(fields, _) => {
                            let fields = fields
                                .iter()
                                .map(|field| (field.ident.to_string(), compile_type(env, field.ty)))
                                .collect();
                            VariantItem::Struct { fields }
                        }
                        VariantData::Tuple(fields, _, _) => {
                            let tys = fields
                                .iter()
                                .map(|field| compile_type(env, field.ty))
                                .collect();
                            VariantItem::Tuple { tys }
                        }
                        VariantData::Unit(_, _) => VariantItem::Tuple { tys: vec![] },
                    };
                    (name, fields)
                })
                .collect(),
        }],
        ItemKind::Struct(body, _) => {
            let if_marked_as_dead_code = check_dead_code_lint_in_attributes(tcx, item);
            match body {
                VariantData::Struct(fields, _) => {
                    let fields = fields
                        .iter()
                        .map(|field| (field.ident.name.to_string(), compile_type(env, field.ty)))
                        .collect();
                    vec![TopLevelItem::TypeStructStruct {
                        name,
                        fields,
                        is_dead_code: if_marked_as_dead_code,
                    }]
                }
                VariantData::Tuple(fields, _, _) => {
                    vec![TopLevelItem::TypeStructTuple {
                        name,
                        fields: fields
                            .iter()
                            .map(|field| compile_type(env, field.ty))
                            .collect(),
                    }]
                }
                VariantData::Unit(_, _) => {
                    vec![TopLevelItem::TypeStructUnit { name }]
                }
            }
        }
        ItemKind::Union(_, _) => vec![TopLevelItem::Error("Union".to_string())],
        ItemKind::Trait(_, _, generics, _, items) => {
            vec![TopLevelItem::Trait {
                name,
                ty_params: generics
                    .params
                    .iter()
                    .map(|param| param.name.ident().to_string())
                    .collect(),
                body: items
                    .iter()
                    .map(|item| {
                        let item = tcx.hir().trait_item(item.id);
                        let body = match &item.kind {
                            TraitItemKind::Const(ty, _) => TraitItem::Definition {
                                ty: compile_type(env, ty),
                            },
                            TraitItemKind::Fn(fn_sig, trait_fn) => match trait_fn {
                                TraitFn::Required(_) => TraitItem::Definition {
                                    ty: compile_fn_decl(env, fn_sig.decl),
                                },
                                TraitFn::Provided(body_id) => {
                                    let FnSigAndBody { args, ret_ty, body } =
                                        compile_fn_sig_and_body_id(env, fn_sig, body_id);
                                    TraitItem::DefinitionWithDefault { args, ret_ty, body }
                                }
                            },
                            TraitItemKind::Type(generic_bounds, ..) => {
                                let generic_bounds = generic_bounds
                                    .iter()
                                    .filter_map(|generic_bound| match generic_bound {
                                        GenericBound::Trait(ptraitref, _) => {
                                            Some(compile_path(env, ptraitref.trait_ref.path))
                                        }
                                        GenericBound::LangItemTrait { .. } => None,
                                        GenericBound::Outlives { .. } => None,
                                    })
                                    .collect();
                                TraitItem::Type(generic_bounds)
                            }
                        };
                        (item.ident.name.to_string(), body)
                    })
                    .collect(),
            }]
        }
        ItemKind::TraitAlias(_, _) => {
            vec![TopLevelItem::Error("TraitAlias".to_string())]
        }
        ItemKind::Impl(Impl {
            generics,
            of_trait,
            self_ty,
            items,
            ..
        }) => {
            let if_marked_as_dead_code = check_dead_code_lint_in_attributes(tcx, item);
            let generic_tys: Vec<String> = generics
                .params
                .iter()
                .filter(|param| matches!(param.kind, rustc_hir::GenericParamKind::Type { .. }))
                .map(|param| param.name.ident().to_string())
                .collect();
            let items = items
                .iter()
                .map(|item| {
                    let is_method = match item.kind {
                        rustc_hir::AssocItemKind::Fn { has_self } => has_self,
                        _ => false,
                    };
                    let item = tcx.hir().impl_item(item.id);
                    let value = match &item.kind {
                        ImplItemKind::Const(_, body_id) => {
                            let expr = tcx.hir().body(*body_id).value;
                            ImplItem::Const {
                                body: Box::new(compile_expr(env, expr)),
                                is_dead_code: if_marked_as_dead_code,
                            }
                        }
                        ImplItemKind::Fn(
                            rustc_hir::FnSig {
                                decl: rustc_hir::FnDecl { inputs, output, .. },
                                ..
                            },
                            body_id,
                        ) => {
                            let arg_names = tcx.hir().body(*body_id).params.iter().map(|param| {
                                match param.pat.kind {
                                    PatKind::Binding(_, _, ident, _) => ident.name.to_string(),
                                    _ => "Pattern".to_string(),
                                }
                            });
                            let arg_tys = inputs.iter().map(|ty| compile_type(env, ty));
                            let ret_ty = compile_fn_ret_ty(env, output);
                            let expr = tcx.hir().body(*body_id).value;
                            ImplItem::Definition {
                                args: arg_names.zip(arg_tys).collect(),
                                ret_ty,
                                body: Box::new(compile_expr(env, expr)),
                                is_method,
                                is_dead_code: if_marked_as_dead_code,
                                is_axiomatized: env.axiomatize,
                            }
                        }
                        ImplItemKind::Type(ty) => ImplItem::Type {
                            ty: compile_type(env, ty),
                        },
                    };
                    (item.ident.name.to_string(), value)
                })
                .collect();
            let self_ty = compile_type(env, self_ty);
            match of_trait {
                Some(trait_ref) => {
                    let trait_non_default_items = tcx
                        .associated_items(trait_ref.trait_def_id().unwrap())
                        .in_definition_order()
                        .filter(|item| !item.defaultness(*tcx).has_value())
                        .filter(|item| item.kind != rustc_middle::ty::AssocKind::Type)
                        .map(|item| item.name.to_string())
                        .collect();

                    // Get the generics for the trait
                    let generics = tcx.generics_of(trait_ref.trait_def_id().unwrap());

                    // Get the list of type parameters default status (true if it has a default)
                    let mut type_params_name_and_default_status: Vec<(String, bool)> = generics
                        .params
                        .iter()
                        .filter_map(|param| match param.kind {
                            rustc_middle::ty::GenericParamDefKind::Type { has_default, .. } => {
                                Some((param.name.to_string(), has_default))
                            }
                            _ => None,
                        })
                        .collect();
                    // The first type parameter is always the Self type, that we do not consider as
                    // part of the list of type parameters.
                    type_params_name_and_default_status.remove(0);

                    let ty_params = compile_path_ty_params(env, trait_ref.path);

                    vec![TopLevelItem::TraitImpl {
                        generic_tys,
                        ty_params: ty_params
                            .into_iter()
                            .zip(type_params_name_and_default_status)
                            .map(|(ty, (name, has_default))| {
                                Box::new(TraitImplTyParam {
                                    name,
                                    ty,
                                    has_default,
                                })
                            })
                            .collect(),
                        self_ty,
                        of_trait: compile_path(env, trait_ref.path),
                        items,
                        trait_non_default_items,
                    }]
                }
                None => {
                    let entry = env.impl_counter.entry(*self_ty.clone());
                    let counter = *entry.and_modify(|counter| *counter += 1).or_insert(1);

                    vec![TopLevelItem::Impl {
                        self_ty,
                        counter,
                        items,
                    }]
                }
            }
        }
    }
}

fn compile_top_level(tcx: &TyCtxt, opts: TopLevelOptions) -> TopLevel {
    let mut env = Env {
        impl_counter: HashMap::new(),
        tcx: *tcx,
        axiomatize: opts.axiomatize,
    };

    TopLevel(
        tcx.hir()
            .items()
            .flat_map(|item_id| {
                let item = tcx.hir().item(item_id);
                compile_top_level_item(tcx, &mut env, item)
            })
            .collect(),
    )
}

const LINE_WIDTH: usize = 80;

pub(crate) fn top_level_to_coq(tcx: &TyCtxt, opts: TopLevelOptions) -> String {
    let top_level = compile_top_level(tcx, opts);
    let top_level = mt_top_level(top_level);
    top_level.to_pretty(LINE_WIDTH)
}

<<<<<<< HEAD
#[allow(clippy::too_many_arguments)]
fn fn_to_doc<'a>(
=======
/// provides the instance of the Struct.Trait typeclass
/// for definitions of functions and constants
/// which types utilize the M monad constructor
fn monadic_typeclass_parameter<'a>() -> Doc<'a> {
    // TODO: check whether the name of the parameter is necessary
    text("`{H : State.Trait}")
}

fn types_for_f(extra_data: Option<&TopLevelItem>) -> Doc {
    match extra_data {
        // @TODO this is support for TypeStructStruct,
        // add support for more items
        Some(TopLevelItem::TypeStructStruct {
            name: _,
            fields,
            is_dead_code: _,
        }) => {
            concat([
                text("string"),
                text(" -> "),
                line(),
                intersperse(
                    fields.iter().map(|(_str, boxed_coq_type)| {
                        let nm = boxed_coq_type.to_name();
                        let nn = if nm == *"StaticRef_str" {
                            String::from("string")
                        } else {
                            boxed_coq_type.to_name()
                        };
                        group([
                            // print field name
                            text("string"),
                            text(" -> "),
                            // print field type
                            text(nn),
                            text(" -> "),
                        ])
                    }),
                    [line()],
                ),
                line(),
            ])
        }
        // @TODO unreachable branch, extend to cover more cases
        _ => nil(),
    }
}

// additional check. can be eliminated when all possible cases will be covered
fn is_extra(extra_data: Option<&TopLevelItem>) -> bool {
    match extra_data {
        // @TODO this is support for TypeStructStruct,
        // add support for more items
        Some(TopLevelItem::TypeStructStruct {
            name: _,
            fields: _,
            is_dead_code: _,
        }) => true,
        _ => false,
    }
}

// We can not have more than 7 arguments for the function,
// so we put all the arguments into one struct
struct ArgumentsForFnToDoc<'a> {
>>>>>>> 4a9c8df3
    name: &'a String,
    ty_params: Option<&'a Vec<String>>,
    where_predicates: Option<&'a Vec<WherePredicate>>,
    args: &'a Vec<(String, Box<CoqType>)>,
    ret_ty: &'a CoqType,
    body: &'a Expr,
    is_dead_code: bool,
<<<<<<< HEAD
    is_axiomatized: bool,
) -> Doc<'a> {
=======
    extra_data: Option<&'a TopLevelItem>,
}

fn fn_to_doc(strct_args: ArgumentsForFnToDoc) -> Doc {
    let types_for_f = types_for_f(strct_args.extra_data);
>>>>>>> 4a9c8df3
    group([
        if strct_args.is_dead_code {
            concat([
                text("(* #[allow(dead_code)] - function was ignored by the compiler *)"),
                hardline(),
            ])
        } else {
            nil()
        },
<<<<<<< HEAD
        if is_axiomatized {
            nest([nest([
                nest([
                    text("Parameter"),
                    line(),
                    text(name),
                    line(),
                    text(":"),
                    line(),
                ]),
                // Type parameters a, b, c... compiles to forall {a : Set} {b : Set} ...,
                match ty_params {
=======
        // Printing instance of DoubleColon Class for [f]
        // (fmt;  #[derive(Debug)]; Struct std::fmt::Formatter)
        if (strct_args.name == "fmt") && is_extra(strct_args.extra_data) {
            group([
                nest([
                    text("Parameter "),
                    strct_args.body.parameter_name_for_fmt(),
                    text(" : "),
                    // get type of argument named f
                    // (see: https://doc.rust-lang.org/std/fmt/struct.Formatter.html)
                    concat(strct_args.args.iter().map(|(name, ty)| {
                        if name == "f" {
                            ty.to_doc_tuning(false)
                        } else {
                            nil()
                        }
                    })),
                    text(" -> "),
                    types_for_f,
                    strct_args.ret_ty.to_doc(false),
                    text("."),
                ]),
                hardline(),
                hardline(),
                nest([
                    text("Global Instance Deb_"),
                    strct_args.body.parameter_name_for_fmt(),
                    text(" : "),
                    text("Notation.DoubleColon"),
                    line(),
                    concat(strct_args.args.iter().map(|(name, ty)| {
                        if name == "f" {
                            ty.to_doc_tuning(false)
                        } else {
                            nil()
                        }
                    })),
                    text(" \""),
                    strct_args.body.parameter_name_for_fmt(),
                    text("\""),
                    text(" := "),
                    text("{"),
                    line(),
                    nest([
                        text("Notation.double_colon := "),
                        strct_args.body.parameter_name_for_fmt(),
                        text(";"),
                        line(),
                    ]),
                    text("}."),
                ]),
                hardline(),
                hardline(),
            ])
        } else {
            nil()
        },
        nest([
            nest([
                nest([text("Definition"), line(), text(strct_args.name)]),
                line(),
                monadic_typeclass_parameter(),
                match strct_args.ty_params {
>>>>>>> 4a9c8df3
                    None => nil(),
                    Some(ty_params) => {
                        if ty_params.is_empty() {
                            nil()
                        } else {
                            concat([
                                text("forall"),
                                line(),
                                nest([intersperse(
                                    ty_params.iter().map(|t| {
                                        concat([text("{"), text(t), text(" : "), text("Set}")])
                                    }),
                                    [line()],
                                )]),
                                text(","),
                                line(),
                            ])
                        }
                    }
                },
<<<<<<< HEAD
                // where predicates types
                match where_predicates {
=======
                line(),
                match strct_args.where_predicates {
>>>>>>> 4a9c8df3
                    None => nil(),
                    Some(where_predicates) => concat(where_predicates.iter().map(
                        |WherePredicate {
                             name,
                             ty_params,
                             ty,
                         }| {
                            concat([
                                nest([
                                    text("`{"),
                                    name.to_doc(),
                                    text(".Trait"),
                                    line(),
                                    concat(
                                        ty_params
                                            .iter()
                                            .map(|param| concat([param.to_doc(true), line()])),
                                    ),
                                    ty.to_doc(true),
                                    text("}"),
                                ]),
                                line(),
                            ])
                        },
                    )),
                },
<<<<<<< HEAD
                // argument types
                if args.is_empty() {
                    text("unit")
                } else {
                    intersperse(
                        args.iter().map(|(_, ty)| nest([ty.to_doc(false)])),
                        [text("->"), line()],
                    )
                },
                line(),
                // return type
                nest([text("->"), line(), ret_ty.to_doc(false), text(".")]),
            ])])
        } else {
            nest([
                nest([
                    nest([text("Definition"), line(), text(name)]),
                    match ty_params {
                        None => nil(),
                        Some(ty_params) => {
                            if ty_params.is_empty() {
                                nil()
                            } else {
                                concat([
                                    line(),
                                    nest([
                                        text("{"),
                                        intersperse(ty_params.iter().map(text), [line()]),
                                        line(),
                                        text(": Set}"),
                                    ]),
                                ])
                            }
                        }
                    },
                    line(),
                    match where_predicates {
                        None => nil(),
                        Some(where_predicates) => concat(where_predicates.iter().map(
                            |WherePredicate {
                                 name,
                                 ty_params,
                                 ty,
                             }| {
                                concat([
                                    nest([
                                        text("`{"),
                                        name.to_doc(),
                                        text(".Trait"),
                                        line(),
                                        concat(
                                            ty_params
                                                .iter()
                                                .map(|param| concat([param.to_doc(true), line()])),
                                        ),
                                        ty.to_doc(true),
                                        text("}"),
                                    ]),
                                    line(),
                                ])
                            },
                        )),
                    },
                    if args.is_empty() {
                        text("(_ : unit)")
                    } else {
                        intersperse(
                            args.iter().map(|(name, ty)| {
                                nest([
                                    text("("),
                                    text(name),
                                    line(),
                                    text(":"),
                                    line(),
                                    ty.to_doc(false),
                                    text(")"),
                                ])
                            }),
                            [line()],
                        )
                    },
                    line(),
                    nest([text(":"), line(), ret_ty.to_doc(false), text(" :=")]),
                ]),
                line(),
                body.to_doc(false),
                text("."),
            ])
        },
=======
                if strct_args.args.is_empty() {
                    text("(_ : unit)")
                } else {
                    intersperse(
                        strct_args.args.iter().map(|(name, ty)| {
                            nest([
                                text("("),
                                text(name),
                                line(),
                                text(":"),
                                line(),
                                ty.to_doc(false),
                                text(")"),
                            ])
                        }),
                        [line()],
                    )
                },
                line(),
                nest([
                    text(":"),
                    line(),
                    strct_args.ret_ty.to_doc(false),
                    text(" :="),
                ]),
            ]),
            line(),
            strct_args.body.to_doc(false),
            text("."),
        ]),
>>>>>>> 4a9c8df3
    ])
}

fn mt_impl_item(item: ImplItem) -> ImplItem {
    match item {
        ImplItem::Const { body, is_dead_code } => {
            let (body, _fresh_vars) = mt_expression(FreshVars::new(), *body);
            ImplItem::Const {
                body: Box::new(Expr::Block(Box::new(body))),
                is_dead_code,
            }
        }
        ImplItem::Definition {
            args,
            ret_ty,
            body,
            is_method,
            is_dead_code,
            is_axiomatized,
        } => {
            let (body, _fresh_vars) = mt_expression(FreshVars::new(), *body);
            ImplItem::Definition {
                args,
                ret_ty: CoqType::monad(mt_ty(ret_ty)),
                body: Box::new(Expr::Block(Box::new(body))),
                is_method,
                is_dead_code,
                is_axiomatized,
            }
        }
        ImplItem::Type { .. } => item,
    }
}

fn mt_impl_items(items: Vec<(String, ImplItem)>) -> Vec<(String, ImplItem)> {
    items
        .into_iter()
        .map(|(s, item)| (s, mt_impl_item(item)))
        .collect()
}

fn mt_trait_item(body: TraitItem) -> TraitItem {
    match body {
        TraitItem::Definition { ty } => TraitItem::Definition { ty: mt_ty(ty) },
        TraitItem::Type(x) => TraitItem::Type(x), // @TODO apply MT
        TraitItem::DefinitionWithDefault { args, ret_ty, body } => {
            let (body, _fresh_vars) = mt_expression(FreshVars::new(), *body);
            TraitItem::DefinitionWithDefault {
                args,
                ret_ty: CoqType::monad(mt_ty(ret_ty)),
                body: Box::new(Expr::Block(Box::new(body))),
            }
        }
    }
}

fn mt_trait_items(body: Vec<(String, TraitItem)>) -> Vec<(String, TraitItem)> {
    body.into_iter()
        .map(|(s, item)| (s, mt_trait_item(item)))
        .collect()
}

/// Monad transform for [TopLevelItem]
fn mt_top_level_item(item: TopLevelItem) -> TopLevelItem {
    match item {
        TopLevelItem::Const { name, ty, value } => {
            let (value, _fresh_vars) = mt_expression(FreshVars::new(), *value);
            TopLevelItem::Const {
                name,
                ty,
                value: Box::new(Expr::Block(Box::new(value))),
            }
        }
        TopLevelItem::Definition {
            name,
            ty_params,
            where_predicates,
            args,
            ret_ty,
            body,
            is_dead_code,
            is_axiomatized,
        } => {
            let (body, _fresh_vars) = mt_expression(FreshVars::new(), *body);
            TopLevelItem::Definition {
                name,
                ty_params,
                where_predicates,
                args,
                ret_ty: CoqType::monad(mt_ty(ret_ty)),
                body: Box::new(Expr::Block(Box::new(body))),
                is_dead_code,
                is_axiomatized,
            }
        }
        TopLevelItem::TypeAlias { name, ty } => TopLevelItem::TypeAlias { name, ty },
        TopLevelItem::TypeEnum { name, variants } => TopLevelItem::TypeEnum { name, variants },
        TopLevelItem::TypeStructStruct {
            name,
            fields,
            is_dead_code,
        } => TopLevelItem::TypeStructStruct {
            name,
            fields,
            is_dead_code,
        },
        TopLevelItem::TypeStructTuple { name, fields } => {
            TopLevelItem::TypeStructTuple { name, fields }
        }
        TopLevelItem::TypeStructUnit { name } => TopLevelItem::TypeStructUnit { name },
        TopLevelItem::Module {
            name,
            body,
            is_dead_code,
        } => TopLevelItem::Module {
            name,
            body: mt_top_level(body),
            is_dead_code,
        },
        TopLevelItem::Impl {
            self_ty,
            counter,
            items,
        } => TopLevelItem::Impl {
            self_ty,
            counter,
            items: mt_impl_items(items),
        },
        TopLevelItem::Trait {
            name,
            ty_params,
            body,
        } => TopLevelItem::Trait {
            name,
            ty_params,
            body: mt_trait_items(body),
        },
        TopLevelItem::TraitImpl {
            generic_tys,
            ty_params,
            self_ty,
            of_trait,
            items,
            trait_non_default_items,
        } => TopLevelItem::TraitImpl {
            generic_tys,
            ty_params,
            self_ty,
            of_trait,
            items: mt_impl_items(items),
            trait_non_default_items,
        },
        TopLevelItem::Error(err) => TopLevelItem::Error(err),
    }
}

pub fn mt_top_level(top_level: TopLevel) -> TopLevel {
    TopLevel(top_level.0.into_iter().map(mt_top_level_item).collect())
}

impl ImplItem {
    fn class_instance_to_doc<'a>(
        instance_prefix: &'a str,
        name: &'a str,
        class_name: &'a str,
        method_name: &'a str,
    ) -> Doc<'a> {
        group([
            nest([
                nest([
                    text("Global Instance"),
                    line(),
                    text(format!("{instance_prefix}_{name}")),
                    line(),
                    monadic_typeclass_parameter(),
                    text(" :"),
                ]),
                line(),
                nest([
                    text(class_name),
                    line(),
                    text(format!("\"{name}\"")),
                    text(" := {"),
                ]),
            ]),
            nest([
                hardline(),
                nest([
                    text(method_name),
                    line(),
                    text(":="),
                    line(),
                    text(name),
                    text(";"),
                ]),
            ]),
            hardline(),
            text("}."),
        ])
    }

    fn to_doc<'a>(&'a self, name: &'a String, extra_data: &Option<&'a TopLevelItem>) -> Doc<'a> {
        match self {
            ImplItem::Const { body, is_dead_code } => concat([
                if *is_dead_code {
                    concat([
                        text("(* #[allow(dead_code)] - function was ignored by the compiler *)"),
                        hardline(),
                    ])
                } else {
                    nil()
                },
                nest([
                    text("Definition"),
                    line(),
                    text(name),
                    text(" := "),
                    body.to_doc(false),
                    text("."),
                ]),
                hardline(),
                hardline(),
                Self::class_instance_to_doc(
                    "AssociatedFunction",
                    name,
                    "Notation.DoubleColon Self",
                    "Notation.double_colon",
                ),
            ]),
            ImplItem::Definition {
                args,
                ret_ty,
                body,
                is_method,
                is_dead_code,
<<<<<<< HEAD
                is_axiomatized,
            } => concat([
                fn_to_doc(
                    name,
                    None,
                    None,
                    args,
                    ret_ty,
                    body,
                    *is_dead_code,
                    *is_axiomatized,
                ),
                hardline(),
                hardline(),
                if *is_method {
                    concat([Self::class_instance_to_doc(
                        "Method",
                        name,
                        "Notation.Dot",
                        "Notation.dot",
                    )])
                } else {
                    Self::class_instance_to_doc(
                        "AssociatedFunction",
                        name,
                        "Notation.DoubleColon Self",
                        "Notation.double_colon",
                    )
                },
            ]),
=======
            } => {
                let afftd = ArgumentsForFnToDoc {
                    name,
                    ty_params: None,
                    where_predicates: None,
                    args,
                    ret_ty,
                    body,
                    is_dead_code: *is_dead_code,
                    extra_data: *extra_data,
                };
                concat([
                    fn_to_doc(afftd),
                    hardline(),
                    hardline(),
                    if *is_method {
                        concat([Self::class_instance_to_doc(
                            "Method",
                            name,
                            "Notation.Dot",
                            "Notation.dot",
                        )])
                    } else {
                        Self::class_instance_to_doc(
                            "AssociatedFunction",
                            name,
                            "Notation.DoubleColon Self",
                            "Notation.double_colon",
                        )
                    },
                ])
            }
>>>>>>> 4a9c8df3
            ImplItem::Type { ty } => nest([
                nest([
                    text("Definition"),
                    line(),
                    text(name),
                    line(),
                    text(":"),
                    line(),
                    text("Set"),
                    line(),
                    text(":="),
                ]),
                line(),
                ty.to_doc(false),
                text("."),
            ]),
        }
    }
}

impl TopLevelItem {
    fn to_doc<'a>(&'a self, extra_data: &Option<&'a TopLevelItem>) -> Doc {
        match self {
            TopLevelItem::Const { name, ty, value } => nest([
                nest([
                    text("Definition"),
                    line(),
                    text(name),
                    line(),
                    monadic_typeclass_parameter(),
                    text(" :"),
                    line(),
                    ty.to_doc(false),
                    text(" :="),
                ]),
                line(),
                nest([
                    text("run"),
                    line(),
                    // We have to force the parenthesis because otherwise they
                    // are lost when printing a statement in the expression
                    text("("),
                    value.to_doc(true),
                    text(")"),
                ]),
                text("."),
            ]),
            TopLevelItem::Definition {
                name,
                ty_params,
                where_predicates,
                args,
                ret_ty,
                body,
                is_dead_code,
<<<<<<< HEAD
                is_axiomatized,
            } => fn_to_doc(
                name,
                Some(ty_params),
                Some(where_predicates),
                args,
                ret_ty,
                body,
                *is_dead_code,
                *is_axiomatized,
            ),
=======
            } => {
                let afftd = ArgumentsForFnToDoc {
                    name,
                    ty_params: Some(ty_params),
                    where_predicates: Some(where_predicates),
                    args,
                    ret_ty,
                    body,
                    is_dead_code: *is_dead_code,
                    extra_data: *extra_data,
                };
                fn_to_doc(afftd)
            }
>>>>>>> 4a9c8df3
            TopLevelItem::Module {
                name,
                body,
                is_dead_code,
            } => group([
                if *is_dead_code {
                    concat([
                        text("(* #[allow(dead_code)] - module was ignored by the compiler *)"),
                        hardline(),
                    ])
                } else {
                    nil()
                },
                nest([text("Module"), line(), text(name), text(".")]),
                nest([hardline(), body.to_doc()]),
                hardline(),
                nest([text("End"), line(), text(name), text(".")]),
            ]),
            TopLevelItem::TypeAlias { name, ty } => nest([
                nest([
                    text("Definition"),
                    line(),
                    text(name),
                    line(),
                    text(":"),
                    line(),
                    text("Set"),
                    line(),
                    text(":="),
                ]),
                line(),
                ty.to_doc(false),
                text("."),
            ]),
            TopLevelItem::TypeEnum { name, variants } => group([
                nest([text("Module"), line(), text(name), text(".")]),
                nest([
                    hardline(),
                    concat(variants.iter().map(|(name, fields)| match fields {
                        VariantItem::Tuple { .. } => nil(),
                        VariantItem::Struct { fields } => concat([
                            nest([text("Module"), line(), text(name), text(".")]),
                            nest([
                                hardline(),
                                nest([
                                    text("Record"),
                                    line(),
                                    text("t"),
                                    text(" :"),
                                    line(),
                                    text("Set"),
                                    text(" := {"),
                                ]),
                                nest([concat(fields.iter().map(|(name, ty)| {
                                    concat([
                                        hardline(),
                                        nest([
                                            text(name),
                                            line(),
                                            text(":"),
                                            line(),
                                            ty.to_doc(false),
                                            text(";"),
                                        ]),
                                    ])
                                }))]),
                                hardline(),
                                text("}."),
                            ]),
                            hardline(),
                            nest([text("End"), line(), text(name), text(".")]),
                            hardline(),
                            hardline(),
                        ]),
                    })),
                    nest([
                        text("Inductive"),
                        line(),
                        text("t"),
                        line(),
                        text(":"),
                        line(),
                        text("Set"),
                        line(),
                        text(":="),
                    ]),
                    hardline(),
                    intersperse(
                        variants.iter().map(|(name, fields)| {
                            nest([
                                text("|"),
                                line(),
                                text(name),
                                match fields {
                                    VariantItem::Struct { .. } => concat([
                                        line(),
                                        nest([
                                            text("(_ :"),
                                            line(),
                                            text(format!("{name}.t")),
                                            text(")"),
                                        ]),
                                    ]),
                                    VariantItem::Tuple { tys } => concat(tys.iter().map(|ty| {
                                        concat([
                                            line(),
                                            nest([
                                                text("(_"),
                                                line(),
                                                text(":"),
                                                line(),
                                                ty.to_doc(false),
                                                text(")"),
                                            ]),
                                        ])
                                    })),
                                },
                            ])
                        }),
                        [line()],
                    ),
                    text("."),
                ]),
                hardline(),
                nest([text("End"), line(), text(name), text(".")]),
                hardline(),
                nest([
                    text("Definition"),
                    line(),
                    text(name),
                    line(),
                    text(":="),
                    line(),
                    text(name),
                    text(".t."),
                ]),
            ]),
            TopLevelItem::TypeStructStruct {
                name,
                fields,
                is_dead_code,
            } => group([
                if *is_dead_code {
                    concat([
                        text("(* #[allow(dead_code)] - struct was ignored by the compiler *)"),
                        hardline(),
                    ])
                } else {
                    nil()
                },
                nest([text("Module"), line(), text(name), text(".")]),
                nest([
                    hardline(),
                    nest([
                        text("Record"),
                        line(),
                        text("t"),
                        line(),
                        nest([
                            text(":"),
                            line(),
                            text("Set"),
                            line(),
                            text(":="),
                            line(),
                            text("{"),
                        ]),
                    ]),
                    nest(fields.iter().map(|(name, ty)| {
                        group([
                            hardline(),
                            nest([
                                text(name),
                                line(),
                                text(":"),
                                line(),
                                ty.to_doc(false),
                                text(";"),
                            ]),
                        ])
                    })),
                    hardline(),
                    text("}."),
                    if !fields.is_empty() {
                        hardline()
                    } else {
                        nil()
                    },
                    concat(fields.iter().enumerate().map(|(i, (name, _))| {
                        group([
                            hardline(),
                            nest([
                                nest([
                                    nest([
                                        text("Global Instance"),
                                        line(),
                                        text(format!("Get_{name}")),
                                        text(" :"),
                                    ]),
                                    line(),
                                    nest([
                                        text("Notation.Dot"),
                                        line(),
                                        text(format!("\"{name}\"")),
                                        text(" := {"),
                                    ]),
                                ]),
                                hardline(),
                                nest([
                                    text("Notation.dot"),
                                    line(),
                                    nest([
                                        text("'(Build_t"),
                                        line(),
                                        intersperse(
                                            (0..fields.len()).map(|j| {
                                                if i == j {
                                                    text(format!("x{j}"))
                                                } else {
                                                    text("_")
                                                }
                                            }),
                                            [line()],
                                        ),
                                        text(")"),
                                    ]),
                                    line(),
                                    text(":="),
                                    line(),
                                    text(format!("x{i}")),
                                    text(";"),
                                ]),
                            ]),
                            hardline(),
                            text("}."),
                        ])
                    })),
                ]),
                hardline(),
                nest([text("End"), line(), text(name), text(".")]),
                hardline(),
                nest([
                    text("Definition"),
                    line(),
                    text(name),
                    line(),
                    text(":"),
                    line(),
                    text("Set"),
                    line(),
                    text(":="),
                    line(),
                    text(name),
                    text("."),
                    text("t"),
                    text("."),
                ]),
            ]),
            TopLevelItem::TypeStructTuple { name, fields } => group([
                nest([text("Module"), line(), text(name), text(".")]),
                nest([
                    hardline(),
                    nest([
                        nest([
                            text("Record"),
                            line(),
                            text("t"),
                            line(),
                            nest([text(":"), line(), text("Set"), text(" :=")]),
                        ]),
                        line(),
                        nest([
                            text("{"),
                            line(),
                            intersperse(
                                fields.iter().map(|ty| {
                                    nest([text("_ :"), line(), ty.to_doc(false), text(";")])
                                }),
                                [line()],
                            ),
                            text("}"),
                        ]),
                        text("."),
                    ]),
                    hardline(),
                    intersperse(
                        fields.iter().enumerate().map(|(i, _)| {
                            group([
                                hardline(),
                                nest([
                                    nest([
                                        nest([
                                            text("Global Instance"),
                                            line(),
                                            text(format!("Get_{i}")),
                                            text(" :"),
                                        ]),
                                        line(),
                                        nest([
                                            text("Notation.Dot"),
                                            line(),
                                            text(i.to_string()),
                                            text(" := {"),
                                        ]),
                                    ]),
                                    if !fields.is_empty() {
                                        hardline()
                                    } else {
                                        nil()
                                    },
                                    nest([
                                        text("Notation.dot"),
                                        line(),
                                        nest([
                                            text("'(Build_t"),
                                            line(),
                                            intersperse(
                                                (0..fields.len()).map(|j| {
                                                    if i == j {
                                                        text(format!("x{j}"))
                                                    } else {
                                                        text("_")
                                                    }
                                                }),
                                                [line()],
                                            ),
                                            text(")"),
                                        ]),
                                        line(),
                                        text(":="),
                                        line(),
                                        text(format!("x{i}")),
                                        text(";"),
                                    ]),
                                ]),
                                hardline(),
                                text("}."),
                            ])
                        }),
                        [nil()],
                    ),
                ]),
                hardline(),
                nest([text("End"), line(), text(name), text(".")]),
                hardline(),
                nest([
                    text("Definition"),
                    line(),
                    text(name),
                    line(),
                    text(":="),
                    line(),
                    text(name),
                    text(".t."),
                ]),
            ]),
            TopLevelItem::TypeStructUnit { name } => group([
                nest([text("Module"), line(), text(name), text(".")]),
                nest([
                    hardline(),
                    nest([
                        nest([
                            text("Inductive"),
                            line(),
                            text("t"),
                            line(),
                            nest([text(":"), line(), text("Set"), text(" :=")]),
                        ]),
                        line(),
                        nest([text("Build"), text(".")]),
                    ]),
                ]),
                hardline(),
                nest([text("End"), line(), text(name), text(".")]),
                hardline(),
                nest([
                    text("Definition"),
                    line(),
                    text(name),
                    line(),
                    text(":="),
                    line(),
                    text(name),
                    text(".t."),
                ]),
            ]),
            TopLevelItem::Impl {
                self_ty,
                counter,
                items,
            } => {
                let module_name = concat([
                    text("Impl_"),
                    text(self_ty.to_name()),
                    if *counter != 1 {
                        text(format!("_{counter}"))
                    } else {
                        nil()
                    },
                ]);

                group([
                    nest([text("Module"), line(), module_name.clone(), text(".")]),
                    nest([
                        hardline(),
                        nest([
                            text("Definition"),
                            line(),
                            text("Self"),
                            line(),
                            text(":="),
                            line(),
                            self_ty.to_doc(false),
                            text("."),
                        ]),
                        concat(items.iter().map(|(name, item)| {
                            concat([hardline(), hardline(), item.to_doc(name, extra_data)])
                        })),
                    ]),
                    hardline(),
                    nest([text("End"), line(), module_name, text(".")]),
                ])
            }
            TopLevelItem::Trait {
                name,
                ty_params,
                body,
            } => group([
                nest([text("Module"), line(), text(name), text(".")]),
                nest([
                    hardline(),
                    if body.is_empty() {
                        group([text("Unset Primitive Projections."), hardline()])
                    } else {
                        nil()
                    },
                    nest([
                        nest([
                            text("Class Trait"),
                            line(),
                            nest([
                                text("("),
                                text("Self"),
                                line(),
                                text(":"),
                                line(),
                                text("Set"),
                                text(")"),
                                if ty_params.is_empty() {
                                    nil()
                                } else {
                                    concat([
                                        line(),
                                        nest([
                                            text("{"),
                                            concat(
                                                ty_params
                                                    .iter()
                                                    .map(|ty| concat([text(ty), line()])),
                                            ),
                                            text(":"),
                                            line(),
                                            text("Set"),
                                            text("}"),
                                        ]),
                                    ])
                                },
                            ]),
                            intersperse(
                                body.iter().map(|(item_name, item)| match item {
                                    TraitItem::Definition { .. } => nil(),
                                    TraitItem::DefinitionWithDefault { .. } => nil(),
                                    TraitItem::Type(bounds) => concat([
                                        line(),
                                        nest([
                                            text("{"),
                                            text(item_name),
                                            text(" : "),
                                            text("Set"),
                                            text("}"),
                                        ]),
                                        concat(bounds.iter().map(|x| {
                                            concat([
                                                line(),
                                                nest([
                                                    text("`{"),
                                                    x.to_doc(),
                                                    text(".Trait"),
                                                    line(),
                                                    text(item_name),
                                                    text("}"),
                                                ]),
                                            ])
                                        })),
                                    ]),
                                }),
                                [nil()],
                            ),
                            text(" :"),
                            line(),
                            text("Set := {"),
                        ]),
                        intersperse(
                            body.iter().map(|(name, item)| match item {
                                TraitItem::Definition { ty } => group([
                                    hardline(),
                                    nest([
                                        text(name),
                                        line(),
                                        monadic_typeclass_parameter(),
                                        line(),
                                        text(":"),
                                        line(),
                                        ty.to_doc(false),
                                        text(";"),
                                    ]),
                                ]),
                                TraitItem::DefinitionWithDefault { .. } => nil(),
                                TraitItem::Type { .. } => group([
                                    hardline(),
                                    nest([
                                        text(name),
                                        line(),
                                        text(":="),
                                        line(),
                                        text(name),
                                        text(";"),
                                    ]),
                                ]),
                            }),
                            [nil()],
                        ),
                    ]),
                    hardline(),
                    text("}."),
                    if body.is_empty() {
                        group([hardline(), text("Global Set Primitive Projections.")])
                    } else {
                        hardline()
                    },
                    concat(body.iter().map(|(name, item)| {
                        concat([
                            hardline(),
                            nest([
                                nest([
                                    text("Global Instance"),
                                    line(),
                                    text(format!("Method_{name}")),
                                    line(),
                                    monadic_typeclass_parameter(),
                                    line(),
                                    text("`(Trait)"),
                                ]),
                                line(),
                                match item {
                                    TraitItem::Definition { .. }
                                    | TraitItem::DefinitionWithDefault { .. } => nest([
                                        text(": Notation.Dot"),
                                        line(),
                                        text(format!("\"{name}\"")),
                                        line(),
                                        text(":= {"),
                                    ]),
                                    TraitItem::Type { .. } => nest([
                                        text(": Notation.DoubleColonType"),
                                        line(),
                                        text("Self"),
                                        line(),
                                        text(format!("\"{name}\"")),
                                        line(),
                                        text(":= {"),
                                    ]),
                                },
                            ]),
                            nest([
                                hardline(),
                                match item {
                                    TraitItem::Definition { .. } => nest([
                                        text("Notation.dot"),
                                        line(),
                                        text(":="),
                                        line(),
                                        text(name),
                                        text(";"),
                                    ]),
                                    TraitItem::Type { .. } => nest([
                                        text("Notation.double_colon_type"),
                                        line(),
                                        text(":="),
                                        line(),
                                        text(name),
                                        text(";"),
                                    ]),
                                    TraitItem::DefinitionWithDefault { args, ret_ty, body } => {
                                        nest([
                                            nest([
                                                text("Notation.dot"),
                                                if args.is_empty() {
                                                    concat([line(), text("tt")])
                                                } else {
                                                    concat(args.iter().map(|(name, ty)| {
                                                        concat([
                                                            line(),
                                                            nest([
                                                                text("("),
                                                                text(name),
                                                                line(),
                                                                text(": "),
                                                                ty.to_doc(false),
                                                                text(")"),
                                                            ]),
                                                        ])
                                                    }))
                                                },
                                                text(" :="),
                                            ]),
                                            line(),
                                            text("("),
                                            body.to_doc(false),
                                            line(),
                                            nest([
                                                text(":"),
                                                line(),
                                                ret_ty.to_doc(false),
                                                text(")"),
                                            ]),
                                            text(";"),
                                        ])
                                    }
                                },
                            ]),
                            hardline(),
                            text("}."),
                        ])
                    })),
                ]),
                hardline(),
                nest([text("End"), line(), text(name), text(".")]),
            ]),
            TopLevelItem::TraitImpl {
                generic_tys,
                ty_params,
                self_ty,
                of_trait,
                items,
                trait_non_default_items,
            } => {
                let module_name = format!("Impl_{}_for_{}", of_trait.to_name(), self_ty.to_name());
                group([
                    nest([text("Module"), line(), text(module_name.clone()), text(".")]),
                    if generic_tys.is_empty() {
                        nil()
                    } else {
                        concat([
                            hardline(),
                            nest([
                                text("Section"),
                                line(),
                                text(module_name.clone()),
                                text("."),
                            ]),
                        ])
                    },
                    nest([
                        hardline(),
                        if generic_tys.is_empty() {
                            nil()
                        } else {
                            concat([
                                nest([
                                    text("Context"),
                                    line(),
                                    nest([
                                        text("{"),
                                        concat(
                                            generic_tys.iter().map(|ty| concat([text(ty), line()])),
                                        ),
                                        text(":"),
                                        line(),
                                        text("Set"),
                                        text("}"),
                                    ]),
                                    text("."),
                                ]),
                                hardline(),
                                hardline(),
                            ])
                        },
                        nest([
                            text("Definition"),
                            line(),
                            text("Self"),
                            line(),
                            text(":="),
                            line(),
                            self_ty.to_doc(false),
                            text("."),
                        ]),
                        hardline(),
                        hardline(),
                        concat(items.iter().map(|(name, item)| {
                            concat([item.to_doc(name, extra_data), hardline(), hardline()])
                        })),
                        nest([
                            nest([
                                text("Global Instance I :"),
                                line(),
                                nest([
                                    of_trait.to_doc(),
                                    text(".Trait"),
                                    line(),
                                    text("Self"),
                                    concat(ty_params.iter().map(|ty_param| {
                                        concat([
                                            line(),
                                            nest([
                                                text("("),
                                                text(ty_param.name.clone()),
                                                line(),
                                                text(":="),
                                                line(),
                                                if ty_param.has_default {
                                                    nest([
                                                        text("(Some"),
                                                        line(),
                                                        ty_param.ty.to_doc(false),
                                                        text(")"),
                                                    ])
                                                } else {
                                                    ty_param.ty.to_doc(false)
                                                },
                                                text(")"),
                                            ]),
                                        ])
                                    })),
                                ]),
                            ]),
                            text(" :="),
                            if items.is_empty() {
                                concat([
                                    line(),
                                    nest([
                                        of_trait.to_doc(),
                                        text(".Build_Trait"),
                                        line(),
                                        text("_"),
                                    ]),
                                ])
                            } else {
                                text(" {")
                            },
                        ]),
                        nest(trait_non_default_items.iter().map(|name| {
                            concat([
                                hardline(),
                                nest([
                                    of_trait.to_doc(),
                                    text("."),
                                    text(name),
                                    line(),
                                    monadic_typeclass_parameter(),
                                    line(),
                                    text(":="),
                                    line(),
                                    text(name),
                                    text(";"),
                                ]),
                            ])
                        })),
                        if items.is_empty() {
                            text(".")
                        } else {
                            group([hardline(), text("}.")])
                        },
                    ]),
                    hardline(),
                    if generic_tys.is_empty() {
                        nil()
                    } else {
                        concat([
                            nest([text("End"), line(), text(module_name.clone()), text(".")]),
                            hardline(),
                        ])
                    },
                    nest([text("End"), line(), text(module_name), text(".")]),
                ])
            }
            TopLevelItem::Error(message) => nest([text("Error"), line(), text(message), text(".")]),
        }
    }
}

impl TopLevel {
    // function returns TopLevelItem::TypeStructStruct (comparing name)
    fn find_tli_by_name(&self, self_ty: &CoqType) -> Option<&TopLevelItem> {
        //Option<TopLevelItem> {
        self.0.iter().find(|item_ins| match item_ins {
            TopLevelItem::TypeStructStruct {
                name,
                fields: _,
                is_dead_code: _,
            } => {
                // check if it is the struct we are looking for
                *name == self_ty.to_item_name()
            }
            _ => false,
        })
    }

    fn to_doc(&self) -> Doc {
        // check if there is a Debug Trait implementation in the code (#[derive(Debug)])
        // for a TopLevelItem::TypeStructStruct (@TODO extend to cover more cases)
        // if "yes" - get both TopLevelItems (Struct itself and TraitImpl for it)
        // in order to have all required data for printing instance for DoubleColon Class

        // We go through whole tree and if we face TraitImpl, we need to save previous item too
        // (the one for which Impl is being printed), in order to have all the extra_data
        intersperse(
            self.0.iter().map(|item| {
                // if item is DeriveDebug, get struct's fields
                match item {
                    TopLevelItem::TraitImpl {
                        generic_tys: _,
                        ty_params: _,
                        self_ty,
                        of_trait,
                        items: _,
                        trait_non_default_items: _,
                    } =>
                    // if item is DeriveDebug we are getting missing datatypes for Struct, and
                    // printing DoubleColon instance for fmt function
                    {
                        // @TODO. below is support for deriveDebug (add code to support more traits)
                        if of_trait.to_name() == "core_fmt_Debug" {
                            let strct = self.find_tli_by_name(self_ty); // self.get_struct_types(self_ty);
                                                                        // add structs types here (for printing)
                            item.to_doc(&strct)
                        } else {
                            // @TODO add more cases (only Derive debug for Struct supported)");
                            // if no DeriveDebug - we just convert item to doc, no extra data required.
                            item.to_doc(&None)
                        }
                    }
                    _ => {
                        // if item is not TopLevelItem::TraitImpl - we just convert item to doc, no extra data required.
                        item.to_doc(&None)
                    }
                }
            }),
            [hardline(), hardline()],
        )
    }

    pub fn to_pretty(&self, width: usize) -> String {
        let mut w = Vec::new();
        self.to_doc().render(width, &mut w).unwrap();
        format!("{}{}\n", HEADER, String::from_utf8(w).unwrap())
    }
}<|MERGE_RESOLUTION|>--- conflicted
+++ resolved
@@ -615,10 +615,6 @@
     top_level.to_pretty(LINE_WIDTH)
 }
 
-<<<<<<< HEAD
-#[allow(clippy::too_many_arguments)]
-fn fn_to_doc<'a>(
-=======
 /// provides the instance of the Struct.Trait typeclass
 /// for definitions of functions and constants
 /// which types utilize the M monad constructor
@@ -684,7 +680,6 @@
 // We can not have more than 7 arguments for the function,
 // so we put all the arguments into one struct
 struct ArgumentsForFnToDoc<'a> {
->>>>>>> 4a9c8df3
     name: &'a String,
     ty_params: Option<&'a Vec<String>>,
     where_predicates: Option<&'a Vec<WherePredicate>>,
@@ -692,16 +687,13 @@
     ret_ty: &'a CoqType,
     body: &'a Expr,
     is_dead_code: bool,
-<<<<<<< HEAD
     is_axiomatized: bool,
-) -> Doc<'a> {
-=======
     extra_data: Option<&'a TopLevelItem>,
 }
 
 fn fn_to_doc(strct_args: ArgumentsForFnToDoc) -> Doc {
     let types_for_f = types_for_f(strct_args.extra_data);
->>>>>>> 4a9c8df3
+
     group([
         if strct_args.is_dead_code {
             concat([
@@ -711,20 +703,6 @@
         } else {
             nil()
         },
-<<<<<<< HEAD
-        if is_axiomatized {
-            nest([nest([
-                nest([
-                    text("Parameter"),
-                    line(),
-                    text(name),
-                    line(),
-                    text(":"),
-                    line(),
-                ]),
-                // Type parameters a, b, c... compiles to forall {a : Set} {b : Set} ...,
-                match ty_params {
-=======
         // Printing instance of DoubleColon Class for [f]
         // (fmt;  #[derive(Debug)]; Struct std::fmt::Formatter)
         if (strct_args.name == "fmt") && is_extra(strct_args.extra_data) {
@@ -782,13 +760,25 @@
         } else {
             nil()
         },
-        nest([
-            nest([
-                nest([text("Definition"), line(), text(strct_args.name)]),
-                line(),
-                monadic_typeclass_parameter(),
+        if strct_args.is_axiomatized {
+            nest([nest([
+                nest([
+                    text("Parameter"),
+                    line(),
+                    text(strct_args.name),
+                    line(),
+                    text(":"),
+                    line(),
+                ]),
+                nest([
+                    text("forall"),
+                    line(),
+                    monadic_typeclass_parameter(),
+                    text(","),
+                    line(),
+                ]),
+                // Type parameters a, b, c... compiles to forall {a : Set} {b : Set} ...,
                 match strct_args.ty_params {
->>>>>>> 4a9c8df3
                     None => nil(),
                     Some(ty_params) => {
                         if ty_params.is_empty() {
@@ -809,13 +799,8 @@
                         }
                     }
                 },
-<<<<<<< HEAD
                 // where predicates types
-                match where_predicates {
-=======
-                line(),
                 match strct_args.where_predicates {
->>>>>>> 4a9c8df3
                     None => nil(),
                     Some(where_predicates) => concat(where_predicates.iter().map(
                         |WherePredicate {
@@ -842,25 +827,34 @@
                         },
                     )),
                 },
-<<<<<<< HEAD
                 // argument types
-                if args.is_empty() {
+                if strct_args.args.is_empty() {
                     text("unit")
                 } else {
                     intersperse(
-                        args.iter().map(|(_, ty)| nest([ty.to_doc(false)])),
+                        strct_args
+                            .args
+                            .iter()
+                            .map(|(_, ty)| nest([ty.to_doc(false)])),
                         [text("->"), line()],
                     )
                 },
                 line(),
                 // return type
-                nest([text("->"), line(), ret_ty.to_doc(false), text(".")]),
+                nest([
+                    text("->"),
+                    line(),
+                    strct_args.ret_ty.to_doc(false),
+                    text("."),
+                ]),
             ])])
         } else {
             nest([
                 nest([
-                    nest([text("Definition"), line(), text(name)]),
-                    match ty_params {
+                    nest([text("Definition"), line(), text(strct_args.name)]),
+                    line(),
+                    monadic_typeclass_parameter(),
+                    match strct_args.ty_params {
                         None => nil(),
                         Some(ty_params) => {
                             if ty_params.is_empty() {
@@ -879,7 +873,7 @@
                         }
                     },
                     line(),
-                    match where_predicates {
+                    match strct_args.where_predicates {
                         None => nil(),
                         Some(where_predicates) => concat(where_predicates.iter().map(
                             |WherePredicate {
@@ -906,11 +900,11 @@
                             },
                         )),
                     },
-                    if args.is_empty() {
+                    if strct_args.args.is_empty() {
                         text("(_ : unit)")
                     } else {
                         intersperse(
-                            args.iter().map(|(name, ty)| {
+                            strct_args.args.iter().map(|(name, ty)| {
                                 nest([
                                     text("("),
                                     text(name),
@@ -925,45 +919,18 @@
                         )
                     },
                     line(),
-                    nest([text(":"), line(), ret_ty.to_doc(false), text(" :=")]),
+                    nest([
+                        text(":"),
+                        line(),
+                        strct_args.ret_ty.to_doc(false),
+                        text(" :="),
+                    ]),
                 ]),
                 line(),
-                body.to_doc(false),
+                strct_args.body.to_doc(false),
                 text("."),
             ])
         },
-=======
-                if strct_args.args.is_empty() {
-                    text("(_ : unit)")
-                } else {
-                    intersperse(
-                        strct_args.args.iter().map(|(name, ty)| {
-                            nest([
-                                text("("),
-                                text(name),
-                                line(),
-                                text(":"),
-                                line(),
-                                ty.to_doc(false),
-                                text(")"),
-                            ])
-                        }),
-                        [line()],
-                    )
-                },
-                line(),
-                nest([
-                    text(":"),
-                    line(),
-                    strct_args.ret_ty.to_doc(false),
-                    text(" :="),
-                ]),
-            ]),
-            line(),
-            strct_args.body.to_doc(false),
-            text("."),
-        ]),
->>>>>>> 4a9c8df3
     ])
 }
 
@@ -1199,38 +1166,7 @@
                 body,
                 is_method,
                 is_dead_code,
-<<<<<<< HEAD
                 is_axiomatized,
-            } => concat([
-                fn_to_doc(
-                    name,
-                    None,
-                    None,
-                    args,
-                    ret_ty,
-                    body,
-                    *is_dead_code,
-                    *is_axiomatized,
-                ),
-                hardline(),
-                hardline(),
-                if *is_method {
-                    concat([Self::class_instance_to_doc(
-                        "Method",
-                        name,
-                        "Notation.Dot",
-                        "Notation.dot",
-                    )])
-                } else {
-                    Self::class_instance_to_doc(
-                        "AssociatedFunction",
-                        name,
-                        "Notation.DoubleColon Self",
-                        "Notation.double_colon",
-                    )
-                },
-            ]),
-=======
             } => {
                 let afftd = ArgumentsForFnToDoc {
                     name,
@@ -1240,8 +1176,10 @@
                     ret_ty,
                     body,
                     is_dead_code: *is_dead_code,
+                    is_axiomatized: *is_axiomatized,
                     extra_data: *extra_data,
                 };
+
                 concat([
                     fn_to_doc(afftd),
                     hardline(),
@@ -1263,7 +1201,6 @@
                     },
                 ])
             }
->>>>>>> 4a9c8df3
             ImplItem::Type { ty } => nest([
                 nest([
                     text("Definition"),
@@ -1319,19 +1256,7 @@
                 ret_ty,
                 body,
                 is_dead_code,
-<<<<<<< HEAD
                 is_axiomatized,
-            } => fn_to_doc(
-                name,
-                Some(ty_params),
-                Some(where_predicates),
-                args,
-                ret_ty,
-                body,
-                *is_dead_code,
-                *is_axiomatized,
-            ),
-=======
             } => {
                 let afftd = ArgumentsForFnToDoc {
                     name,
@@ -1341,11 +1266,12 @@
                     ret_ty,
                     body,
                     is_dead_code: *is_dead_code,
+                    is_axiomatized: *is_axiomatized,
                     extra_data: *extra_data,
                 };
+
                 fn_to_doc(afftd)
             }
->>>>>>> 4a9c8df3
             TopLevelItem::Module {
                 name,
                 body,
